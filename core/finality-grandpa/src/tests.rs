// Copyright 2018-2019 Parity Technologies (UK) Ltd.
// This file is part of Substrate.

// Substrate is free software: you can redistribute it and/or modify
// it under the terms of the GNU General Public License as published by
// the Free Software Foundation, either version 3 of the License, or
// (at your option) any later version.

// Substrate is distributed in the hope that it will be useful,
// but WITHOUT ANY WARRANTY; without even the implied warranty of
// MERCHANTABILITY or FITNESS FOR A PARTICULAR PURPOSE.  See the
// GNU General Public License for more details.

// You should have received a copy of the GNU General Public License
// along with Substrate.  If not, see <http://www.gnu.org/licenses/>.

//! Tests and test helpers for GRANDPA.

use super::*;
use network::test::{Block, DummySpecialization, Hash, TestNetFactory, Peer, PeersClient};
use network::test::{PassThroughVerifier};
use network::config::{ProtocolConfig, Roles};
use network::consensus_gossip as network_gossip;
use parking_lot::Mutex;
use tokio::runtime::current_thread;
use keyring::ed25519::{Keyring as AuthorityKeyring};
use client::{
	BlockchainEvents, error::Result,
	blockchain::Backend as BlockchainBackend,
	runtime_api::{Core, RuntimeVersion, ApiExt},
	LongestChain,
};
use test_client::{self, runtime::BlockNumber};
use consensus_common::{BlockOrigin, ForkChoiceStrategy, ImportedAux, ImportBlock, ImportResult};
use consensus_common::import_queue::{SharedBlockImport, SharedJustificationImport};
use std::collections::{HashMap, HashSet};
use std::result;
use runtime_primitives::traits::{ApiRef, ProvideRuntimeApi, Header as HeaderT};
use runtime_primitives::generic::BlockId;
use substrate_primitives::{NativeOrEncoded, ExecutionContext, ed25519::Public as AuthorityId};

use authorities::AuthoritySet;
use communication::GRANDPA_ENGINE_ID;
use consensus_changes::ConsensusChanges;

type PeerData =
	Mutex<
		Option<
			LinkHalf<
				test_client::Backend,
				test_client::Executor,
				Block,
				test_client::runtime::RuntimeApi,
			>
		>
	>;
type GrandpaPeer = Peer<PeerData, DummySpecialization>;

struct GrandpaTestNet {
	peers: Vec<Arc<GrandpaPeer>>,
	test_config: TestApi,
	started: bool,
}

impl GrandpaTestNet {
	fn new(test_config: TestApi, n_peers: usize) -> Self {
		let mut net = GrandpaTestNet {
			peers: Vec::with_capacity(n_peers),
			started: false,
			test_config,
		};
		let config = Self::default_config();
		for _ in 0..n_peers {
			net.add_peer(&config);
		}
		net
	}
}

impl TestNetFactory for GrandpaTestNet {
	type Specialization = DummySpecialization;
	type Verifier = PassThroughVerifier;
	type PeerData = PeerData;

	/// Create new test network with peers and given config.
	fn from_config(_config: &ProtocolConfig) -> Self {
		GrandpaTestNet {
			peers: Vec::new(),
			test_config: Default::default(),
			started: false,
		}
	}

	fn default_config() -> ProtocolConfig {
		// the authority role ensures gossip hits all nodes here.
		ProtocolConfig {
			roles: Roles::AUTHORITY,
		}
	}

	fn make_verifier(&self, _client: Arc<PeersClient>, _cfg: &ProtocolConfig)
		-> Arc<Self::Verifier>
	{
		Arc::new(PassThroughVerifier(false)) // use non-instant finality.
	}

	fn make_block_import(&self, client: Arc<PeersClient>)
		-> (SharedBlockImport<Block>, Option<SharedJustificationImport<Block>>, PeerData)
	{
		
		let select_chain = LongestChain::new(
			client.backend().clone(),
			client.import_lock().clone()
		);
		let (import, link) = block_import(
			client,
			Arc::new(self.test_config.clone()),
			select_chain,
		).expect("Could not create block import for fresh peer.");
		let shared_import = Arc::new(import);
		(shared_import.clone(), Some(shared_import), Mutex::new(Some(link)))
	}

	fn peer(&self, i: usize) -> &GrandpaPeer {
		&self.peers[i]
	}

	fn peers(&self) -> &Vec<Arc<GrandpaPeer>> {
		&self.peers
	}

	fn mut_peers<F: FnOnce(&mut Vec<Arc<GrandpaPeer>>)>(&mut self, closure: F) {
		closure(&mut self.peers);
	}

	fn started(&self) -> bool {
		self.started
	}

	fn set_started(&mut self, new: bool) {
		self.started = new;
	}
}

#[derive(Clone)]
struct MessageRouting {
	inner: Arc<Mutex<GrandpaTestNet>>,
	peer_id: usize,
}

impl MessageRouting {
	fn new(inner: Arc<Mutex<GrandpaTestNet>>, peer_id: usize,) -> Self {
		MessageRouting {
			inner,
			peer_id,
		}
	}
}

impl Network<Block> for MessageRouting {
	type In = Box<Stream<Item=network_gossip::TopicNotification, Error=()> + Send>;

	/// Get a stream of messages for a specific gossip topic.
	fn messages_for(&self, topic: Hash) -> Self::In {
		let inner = self.inner.lock();
		let peer = inner.peer(self.peer_id);

		let messages = peer.consensus_gossip_messages_for(
			GRANDPA_ENGINE_ID,
			topic,
		);

		let messages = messages.map_err(
			move |_| panic!("Messages for topic {} dropped too early", topic)
		);

		Box::new(messages)
	}

	fn register_validator(&self, v: Arc<dyn network_gossip::Validator<Block>>) {
		let inner = self.inner.lock();
		let peer = inner.peer(self.peer_id);
		peer.with_gossip(move |gossip, context| {
			gossip.register_validator(context, GRANDPA_ENGINE_ID, v);
		});
	}

	fn gossip_message(&self, topic: Hash, data: Vec<u8>, force: bool) {
		let inner = self.inner.lock();
		inner.peer(self.peer_id).gossip_message(
			topic,
			GRANDPA_ENGINE_ID,
			data,
			force,
		);
	}

	fn send_message(&self, who: Vec<network::PeerId>, data: Vec<u8>) {
		let inner = self.inner.lock();
		let peer = inner.peer(self.peer_id);

		peer.with_gossip(move |gossip, ctx| for who in &who {
			gossip.send_message(
				ctx,
				who,
				network_gossip::ConsensusMessage {
					engine_id: GRANDPA_ENGINE_ID,
					data: data.clone(),
				}
			)
		})
	}

	fn report(&self, _who: network::PeerId, _cost_benefit: i32) {

	}

	fn announce(&self, _block: Hash) {

	}
}

#[derive(Clone)]
struct Exit;

impl Future for Exit {
	type Item = ();
	type Error = ();

	fn poll(&mut self) -> Poll<(), ()> {
		Ok(Async::NotReady)
	}
}

#[derive(Default, Clone)]
struct TestApi {
	genesis_authorities: Vec<(AuthorityId, u64)>,
	scheduled_changes: Arc<Mutex<HashMap<Hash, ScheduledChange<BlockNumber>>>>,
	forced_changes: Arc<Mutex<HashMap<Hash, (BlockNumber, ScheduledChange<BlockNumber>)>>>,
}

impl TestApi {
	fn new(genesis_authorities: Vec<(AuthorityId, u64)>) -> Self {
		TestApi {
			genesis_authorities,
			scheduled_changes: Arc::new(Mutex::new(HashMap::new())),
			forced_changes: Arc::new(Mutex::new(HashMap::new())),
		}
	}
}

struct RuntimeApi {
	inner: TestApi,
}

impl ProvideRuntimeApi for TestApi {
	type Api = RuntimeApi;

	fn runtime_api<'a>(&'a self) -> ApiRef<'a, Self::Api> {
		RuntimeApi { inner: self.clone() }.into()
	}
}

impl Core<Block> for RuntimeApi {
	fn Core_version_runtime_api_impl(
		&self,
		_: &BlockId<Block>,
		_: ExecutionContext,
		_: Option<()>,
		_: Vec<u8>,
	) -> Result<NativeOrEncoded<RuntimeVersion>> {
		unimplemented!("Not required for testing!")
	}

	fn Core_execute_block_runtime_api_impl(
		&self,
		_: &BlockId<Block>,
		_: ExecutionContext,
		_: Option<(Block)>,
		_: Vec<u8>,
	) -> Result<NativeOrEncoded<()>> {
		unimplemented!("Not required for testing!")
	}

	fn Core_initialize_block_runtime_api_impl(
		&self,
		_: &BlockId<Block>,
		_: ExecutionContext,
		_: Option<&<Block as BlockT>::Header>,
		_: Vec<u8>,
	) -> Result<NativeOrEncoded<()>> {
		unimplemented!("Not required for testing!")
	}
	fn Core_authorities_runtime_api_impl(
		&self,
		_: &BlockId<Block>,
		_: ExecutionContext,
		_: Option<()>,
		_: Vec<u8>,
	) -> Result<NativeOrEncoded<Vec<substrate_primitives::sr25519::Public>>> {
		unimplemented!("Not required for testing!")
	}
}

impl ApiExt<Block> for RuntimeApi {
	fn map_api_result<F: FnOnce(&Self) -> result::Result<R, E>, R, E>(
		&self,
		_: F
	) -> result::Result<R, E> {
		unimplemented!("Not required for testing!")
	}

	fn runtime_version_at(&self, _: &BlockId<Block>) -> Result<RuntimeVersion> {
		unimplemented!("Not required for testing!")
	}

	fn record_proof(&mut self) {
		unimplemented!("Not required for testing!")
	}

	fn extract_proof(&mut self) -> Option<Vec<Vec<u8>>> {
		unimplemented!("Not required for testing!")
	}
}

impl GrandpaApi<Block> for RuntimeApi {
	fn GrandpaApi_grandpa_authorities_runtime_api_impl(
		&self,
		at: &BlockId<Block>,
		_: ExecutionContext,
		_: Option<()>,
		_: Vec<u8>,
	) -> Result<NativeOrEncoded<Vec<(substrate_primitives::ed25519::Public, u64)>>> {
		if at == &BlockId::Number(0) {
			Ok(self.inner.genesis_authorities.clone()).map(NativeOrEncoded::Native)
		} else {
			panic!("should generally only request genesis authorities")
		}
	}

	fn GrandpaApi_grandpa_pending_change_runtime_api_impl(
		&self,
		at: &BlockId<Block>,
		_: ExecutionContext,
		_: Option<(&DigestFor<Block>)>,
		_: Vec<u8>,
	) -> Result<NativeOrEncoded<Option<ScheduledChange<NumberFor<Block>>>>> {
		let parent_hash = match at {
			&BlockId::Hash(at) => at,
			_ => panic!("not requested by block hash!!"),
		};

		// we take only scheduled changes at given block number where there are no
		// extrinsics.
		Ok(self.inner.scheduled_changes.lock().get(&parent_hash).map(|c| c.clone())).map(NativeOrEncoded::Native)
	}

	fn GrandpaApi_grandpa_forced_change_runtime_api_impl(
		&self,
		at: &BlockId<Block>,
		_: ExecutionContext,
		_: Option<(&DigestFor<Block>)>,
		_: Vec<u8>,
	)
		-> Result<NativeOrEncoded<Option<(NumberFor<Block>, ScheduledChange<NumberFor<Block>>)>>> {
		let parent_hash = match at {
			&BlockId::Hash(at) => at,
			_ => panic!("not requested by block hash!!"),
		};

		// we take only scheduled changes at given block number where there are no
		// extrinsics.
		Ok(self.inner.forced_changes.lock().get(&parent_hash).map(|c| c.clone())).map(NativeOrEncoded::Native)
	}
}

const TEST_GOSSIP_DURATION: Duration = Duration::from_millis(500);
const TEST_ROUTING_INTERVAL: Duration = Duration::from_millis(50);

fn make_ids(keys: &[AuthorityKeyring]) -> Vec<(substrate_primitives::ed25519::Public, u64)> {
	keys.iter()
		.map(|key| AuthorityId(key.to_raw_public()))
		.map(|id| (id, 1))
		.collect()
}

// run the voters to completion. provide a closure to be invoked after
// the voters are spawned but before blocking on them.
fn run_to_completion_with<F>(
	blocks: u64,
	net: Arc<Mutex<GrandpaTestNet>>,
	peers: &[AuthorityKeyring],
	with: F,
) -> u64 where
	F: FnOnce(current_thread::Handle) -> Option<Box<Future<Item=(),Error=()>>>
{
	use parking_lot::RwLock;

	let mut wait_for = Vec::new();
	let mut runtime = current_thread::Runtime::new().unwrap();

	let highest_finalized = Arc::new(RwLock::new(0));

	if let Some(f) = (with)(runtime.handle()) {
		wait_for.push(f);
	};

	for (peer_id, key) in peers.iter().enumerate() {
		let highest_finalized = highest_finalized.clone();
		let (client, link) = {
			let net = net.lock();
			// temporary needed for some reason
			let link = net.peers[peer_id].data.lock().take().expect("link initialized at startup; qed");
			(
				net.peers[peer_id].client().clone(),
				link,
			)
		};
<<<<<<< HEAD
		let select_chain = LongestChain::new(
			client.backend().clone(),
			client.import_lock().clone()
		);
		finality_notifications.push(
			client.finality_notification_stream()
				.take_while(move |n| {
					let mut highest_finalized = highest_finalized.write();
					if *n.header.number() > *highest_finalized {
						*highest_finalized = *n.header.number();
					}
					Ok(n.header.number() < &blocks)
				})
				.for_each(|_| Ok(()))
=======

		wait_for.push(
			Box::new(
				client.finality_notification_stream()
					.take_while(move |n| {
						let mut highest_finalized = highest_finalized.write();
						if *n.header.number() > *highest_finalized {
							*highest_finalized = *n.header.number();
						}
						Ok(n.header.number() < &blocks)
					})
					.collect()
					.map(|_| ())
			)
>>>>>>> 44c25e44
		);

		fn assert_send<T: Send>(_: &T) { }

		let grandpa_params = GrandpaParams {
			config: Config {
				gossip_duration: TEST_GOSSIP_DURATION,
				justification_period: 32,
				local_key: Some(Arc::new(key.clone().into())),
				name: Some(format!("peer#{}", peer_id)),
			},
<<<<<<< HEAD
			link,
			MessageRouting::new(net.clone(), peer_id),
			InherentDataProviders::new(),
			select_chain,
			futures::empty(),
		).expect("all in order with client and network");
=======
			link: link,
			network: MessageRouting::new(net.clone(), peer_id),
			inherent_data_providers: InherentDataProviders::new(),
			on_exit: Exit,
			telemetry_on_connect: None,
		};
		let voter = run_grandpa_voter(grandpa_params).expect("all in order with client and network");
>>>>>>> 44c25e44

		assert_send(&voter);

		runtime.spawn(voter);
	}

	// wait for all finalized on each.
	let wait_for = ::futures::future::join_all(wait_for)
		.map(|_| ())
		.map_err(|_| ());

	let drive_to_completion = ::tokio::timer::Interval::new_interval(TEST_ROUTING_INTERVAL)
		.for_each(move |_| {
			net.lock().send_import_notifications();
			net.lock().send_finality_notifications();
			net.lock().sync_without_disconnects();
			Ok(())
		})
		.map(|_| ())
		.map_err(|_| ());

	runtime.block_on(wait_for.select(drive_to_completion).map_err(|_| ())).unwrap();

	let highest_finalized = *highest_finalized.read();
	highest_finalized
}

fn run_to_completion(blocks: u64, net: Arc<Mutex<GrandpaTestNet>>, peers: &[AuthorityKeyring]) -> u64 {
	run_to_completion_with(blocks, net, peers, |_| None)
}

#[test]
fn finalize_3_voters_no_observers() {
	let _ = env_logger::try_init();
	let peers = &[AuthorityKeyring::Alice, AuthorityKeyring::Bob, AuthorityKeyring::Charlie];
	let voters = make_ids(peers);

	let mut net = GrandpaTestNet::new(TestApi::new(voters), 3);
	net.peer(0).push_blocks(20, false);
	net.sync();

	for i in 0..3 {
		assert_eq!(net.peer(i).client().info().unwrap().chain.best_number, 20,
			"Peer #{} failed to sync", i);
	}

	let net = Arc::new(Mutex::new(net));
	run_to_completion(20, net.clone(), peers);

	// normally there's no justification for finalized blocks
	assert!(net.lock().peer(0).client().backend().blockchain().justification(BlockId::Number(20)).unwrap().is_none(),
		"Extra justification for block#1");
}

#[test]
fn finalize_3_voters_1_full_observer() {
	let peers = &[AuthorityKeyring::Alice, AuthorityKeyring::Bob, AuthorityKeyring::Charlie];
	let voters = make_ids(peers);

	let mut net = GrandpaTestNet::new(TestApi::new(voters), 4);
	net.peer(0).push_blocks(20, false);
	net.sync();

	let net = Arc::new(Mutex::new(net));
	let mut finality_notifications = Vec::new();

	let mut runtime = current_thread::Runtime::new().unwrap();
	let all_peers = peers.iter()
		.cloned()
		.map(|key| Some(Arc::new(key.into())))
		.chain(::std::iter::once(None));

	for (peer_id, local_key) in all_peers.enumerate() {
		let (client, link) = {
			let net = net.lock();
			let link = net.peers[peer_id].data.lock().take().expect("link initialized at startup; qed");
			(
				net.peers[peer_id].client().clone(),
				link,
			)
		};
		let select_chain = LongestChain::new(
			client.backend().clone(),
			client.import_lock().clone()
		);
		finality_notifications.push(
			client.finality_notification_stream()
				.take_while(|n| Ok(n.header.number() < &20))
				.for_each(move |_| Ok(()))
		);

		let grandpa_params = GrandpaParams {
			config: Config {
				gossip_duration: TEST_GOSSIP_DURATION,
				justification_period: 32,
				local_key,
				name: Some(format!("peer#{}", peer_id)),
			},
<<<<<<< HEAD
			link,
			MessageRouting::new(net.clone(), peer_id),
			InherentDataProviders::new(),
			select_chain,
			futures::empty(),
		).expect("all in order with client and network");
=======
			link: link,
			network: MessageRouting::new(net.clone(), peer_id),
			inherent_data_providers: InherentDataProviders::new(),
			on_exit: Exit,
			telemetry_on_connect: None,
		};
		let voter = run_grandpa_voter(grandpa_params).expect("all in order with client and network");
>>>>>>> 44c25e44

		runtime.spawn(voter);
	}

	// wait for all finalized on each.
	let wait_for = ::futures::future::join_all(finality_notifications)
		.map(|_| ())
		.map_err(|_| ());

	let drive_to_completion = ::tokio::timer::Interval::new_interval(TEST_ROUTING_INTERVAL)
		.for_each(move |_| { net.lock().sync_without_disconnects(); Ok(()) })
		.map(|_| ())
		.map_err(|_| ());

	runtime.block_on(wait_for.select(drive_to_completion).map_err(|_| ())).unwrap();
}

#[test]
fn transition_3_voters_twice_1_full_observer() {
	let _ = env_logger::try_init();
	let peers_a = &[
		AuthorityKeyring::Alice,
		AuthorityKeyring::Bob,
		AuthorityKeyring::Charlie,
	];

	let peers_b = &[
		AuthorityKeyring::Dave,
		AuthorityKeyring::Eve,
		AuthorityKeyring::Ferdie,
	];

	let peers_c = &[
		AuthorityKeyring::Alice,
		AuthorityKeyring::Eve,
		AuthorityKeyring::Two,
	];

	let observer = &[AuthorityKeyring::One];

	let genesis_voters = make_ids(peers_a);

	let api = TestApi::new(genesis_voters);
	let transitions = api.scheduled_changes.clone();
	let net = Arc::new(Mutex::new(GrandpaTestNet::new(api, 8)));

	let mut runtime = current_thread::Runtime::new().unwrap();

	net.lock().peer(0).push_blocks(1, false);
	net.lock().sync();

	for (i, peer) in net.lock().peers().iter().enumerate() {
		assert_eq!(peer.client().info().unwrap().chain.best_number, 1,
					"Peer #{} failed to sync", i);

		let set: AuthoritySet<Hash, BlockNumber> = crate::aux_schema::load_authorities(
			&**peer.client().backend()
		).unwrap();

		assert_eq!(set.current(), (0, make_ids(peers_a).as_slice()));
		assert_eq!(set.pending_changes().count(), 0);
	}

	{
		let net = net.clone();
		let client = net.lock().peers[0].client().clone();
		let transitions = transitions.clone();
		let add_transition = move |parent_hash, change| {
			transitions.lock().insert(parent_hash, change);
		};
		let peers_c = peers_c.clone();

		// wait for blocks to be finalized before generating new ones
		let block_production = client.finality_notification_stream()
			.take_while(|n| Ok(n.header.number() < &30))
			.for_each(move |n| {
				match n.header.number() {
					1 => {
						// first 14 blocks.
						net.lock().peer(0).push_blocks(13, false);
					},
					14 => {
						// generate transition at block 15, applied at 20.
						net.lock().peer(0).generate_blocks(1, BlockOrigin::File, |builder| {
							let block = builder.bake().unwrap();
							add_transition(*block.header.parent_hash(), ScheduledChange {
								next_authorities: make_ids(peers_b),
								delay: 4,
							});

							block
						});
						net.lock().peer(0).push_blocks(5, false);
					},
					20 => {
						// at block 21 we do another transition, but this time instant.
						// add more until we have 30.
						net.lock().peer(0).generate_blocks(1, BlockOrigin::File, |builder| {
							let block = builder.bake().unwrap();
							add_transition(*block.header.parent_hash(), ScheduledChange {
								next_authorities: make_ids(&peers_c),
								delay: 0,
							});

							block
						});
						net.lock().peer(0).push_blocks(9, false);
					},
					_ => {},
				}

				Ok(())
			});

		runtime.spawn(block_production);
	}

	let mut finality_notifications = Vec::new();
	let all_peers = peers_a.iter()
		.chain(peers_b)
		.chain(peers_c)
		.chain(observer)
		.cloned()
		.collect::<HashSet<_>>() // deduplicate
		.into_iter()
		.map(|key| Some(Arc::new(key.into())))
		.enumerate();

	for (peer_id, local_key) in all_peers {
		let (client, link) = {
			let net = net.lock();
			let link = net.peers[peer_id].data.lock().take().expect("link initialized at startup; qed");
			(
				net.peers[peer_id].client().clone(),
				link,
			)
		};

		let select_chain = LongestChain::new(
			client.backend().clone(),
			client.import_lock().clone()
		);

		finality_notifications.push(
			client.finality_notification_stream()
				.take_while(|n| Ok(n.header.number() < &30))
				.for_each(move |_| Ok(()))
				.map(move |()| {
					let set: AuthoritySet<Hash, BlockNumber> = crate::aux_schema::load_authorities(
						&**client.backend()
					).unwrap();

					assert_eq!(set.current(), (2, make_ids(peers_c).as_slice()));
					assert_eq!(set.pending_changes().count(), 0);
				})
		);
		let grandpa_params = GrandpaParams {
			config: Config {
				gossip_duration: TEST_GOSSIP_DURATION,
				justification_period: 32,
				local_key,
				name: Some(format!("peer#{}", peer_id)),
			},
<<<<<<< HEAD
			link,
			MessageRouting::new(net.clone(), peer_id),
			InherentDataProviders::new(),
			select_chain,
			futures::empty(),
		).expect("all in order with client and network");
=======
			link: link,
			network: MessageRouting::new(net.clone(), peer_id),
			inherent_data_providers: InherentDataProviders::new(),
			on_exit: Exit,
			telemetry_on_connect: None,
		};
		let voter = run_grandpa_voter(grandpa_params).expect("all in order with client and network");
>>>>>>> 44c25e44

		runtime.spawn(voter);
	}

	// wait for all finalized on each.
	let wait_for = ::futures::future::join_all(finality_notifications)
		.map(|_| ())
		.map_err(|_| ());

	let drive_to_completion = ::tokio::timer::Interval::new_interval(TEST_ROUTING_INTERVAL)
		.for_each(move |_| {
			net.lock().send_import_notifications();
			net.lock().send_finality_notifications();
			net.lock().sync_without_disconnects();
			Ok(())
		})
		.map(|_| ())
		.map_err(|_| ());

	runtime.block_on(wait_for.select(drive_to_completion).map_err(|_| ())).unwrap();
}

#[test]
fn justification_is_emitted_when_consensus_data_changes() {
	let peers = &[AuthorityKeyring::Alice, AuthorityKeyring::Bob, AuthorityKeyring::Charlie];
	let mut net = GrandpaTestNet::new(TestApi::new(make_ids(peers)), 3);

	// import block#1 WITH consensus data change
	let new_authorities = vec![substrate_primitives::sr25519::Public::from_raw([42; 32])];
	net.peer(0).push_authorities_change_block(new_authorities);
	net.sync();
	let net = Arc::new(Mutex::new(net));
	run_to_completion(1, net.clone(), peers);

	// ... and check that there's no justification for block#1
	assert!(net.lock().peer(0).client().backend().blockchain().justification(BlockId::Number(1)).unwrap().is_some(),
		"Missing justification for block#1");
}

#[test]
fn justification_is_generated_periodically() {
	let peers = &[AuthorityKeyring::Alice, AuthorityKeyring::Bob, AuthorityKeyring::Charlie];
	let voters = make_ids(peers);

	let mut net = GrandpaTestNet::new(TestApi::new(voters), 3);
	net.peer(0).push_blocks(32, false);
	net.sync();

	let net = Arc::new(Mutex::new(net));
	run_to_completion(32, net.clone(), peers);

	// when block#32 (justification_period) is finalized, justification
	// is required => generated
	for i in 0..3 {
		assert!(net.lock().peer(i).client().backend().blockchain()
			.justification(BlockId::Number(32)).unwrap().is_some());
	}
}

#[test]
fn consensus_changes_works() {
	let mut changes = ConsensusChanges::<H256, u64>::empty();

	// pending changes are not finalized
	changes.note_change((10, H256::from_low_u64_be(1)));
	assert_eq!(changes.finalize((5, H256::from_low_u64_be(5)), |_| Ok(None)).unwrap(), (false, false));

	// no change is selected from competing pending changes
	changes.note_change((1, H256::from_low_u64_be(1)));
	changes.note_change((1, H256::from_low_u64_be(101)));
	assert_eq!(changes.finalize((10, H256::from_low_u64_be(10)), |_| Ok(Some(H256::from_low_u64_be(1001)))).unwrap(), (true, false));

	// change is selected from competing pending changes
	changes.note_change((1, H256::from_low_u64_be(1)));
	changes.note_change((1, H256::from_low_u64_be(101)));
	assert_eq!(changes.finalize((10, H256::from_low_u64_be(10)), |_| Ok(Some(H256::from_low_u64_be(1)))).unwrap(), (true, true));
}

#[test]
fn sync_justifications_on_change_blocks() {
	let peers_a = &[AuthorityKeyring::Alice, AuthorityKeyring::Bob, AuthorityKeyring::Charlie];
	let peers_b = &[AuthorityKeyring::Alice, AuthorityKeyring::Bob];
	let voters = make_ids(peers_b);

	// 4 peers, 3 of them are authorities and participate in grandpa
	let api = TestApi::new(voters);
	let transitions = api.scheduled_changes.clone();
	let mut net = GrandpaTestNet::new(api, 4);

	// add 20 blocks
	net.peer(0).push_blocks(20, false);

	// at block 21 we do add a transition which is instant
	net.peer(0).generate_blocks(1, BlockOrigin::File, |builder| {
		let block = builder.bake().unwrap();
		transitions.lock().insert(*block.header.parent_hash(), ScheduledChange {
			next_authorities: make_ids(peers_b),
			delay: 0,
		});
		block
	});

	// add more blocks on top of it (until we have 25)
	net.peer(0).push_blocks(4, false);
	net.sync();

	for i in 0..4 {
		assert_eq!(net.peer(i).client().info().unwrap().chain.best_number, 25,
			"Peer #{} failed to sync", i);
	}

	let net = Arc::new(Mutex::new(net));
	run_to_completion(25, net.clone(), peers_a);

	// the first 3 peers are grandpa voters and therefore have already finalized
	// block 21 and stored a justification
	for i in 0..3 {
		assert!(net.lock().peer(i).client().justification(&BlockId::Number(21)).unwrap().is_some());
	}

	// the last peer should get the justification by syncing from other peers
	while net.lock().peer(3).client().justification(&BlockId::Number(21)).unwrap().is_none() {
		net.lock().sync_without_disconnects();
	}
}

#[test]
fn finalizes_multiple_pending_changes_in_order() {
	let _ = env_logger::try_init();

	let peers_a = &[AuthorityKeyring::Alice, AuthorityKeyring::Bob, AuthorityKeyring::Charlie];
	let peers_b = &[AuthorityKeyring::Dave, AuthorityKeyring::Eve, AuthorityKeyring::Ferdie];
	let peers_c = &[AuthorityKeyring::Dave, AuthorityKeyring::Alice, AuthorityKeyring::Bob];

	let all_peers = &[
		AuthorityKeyring::Alice, AuthorityKeyring::Bob, AuthorityKeyring::Charlie,
		AuthorityKeyring::Dave, AuthorityKeyring::Eve, AuthorityKeyring::Ferdie,
	];
	let genesis_voters = make_ids(peers_a);

	// 6 peers, 3 of them are authorities and participate in grandpa from genesis
	let api = TestApi::new(genesis_voters);
	let transitions = api.scheduled_changes.clone();
	let mut net = GrandpaTestNet::new(api, 6);

	// add 20 blocks
	net.peer(0).push_blocks(20, false);

	// at block 21 we do add a transition which is instant
	net.peer(0).generate_blocks(1, BlockOrigin::File, |builder| {
		let block = builder.bake().unwrap();
		transitions.lock().insert(*block.header.parent_hash(), ScheduledChange {
			next_authorities: make_ids(peers_b),
			delay: 0,
		});
		block
	});

	// add more blocks on top of it (until we have 25)
	net.peer(0).push_blocks(4, false);

	// at block 26 we add another which is enacted at block 30
	net.peer(0).generate_blocks(1, BlockOrigin::File, |builder| {
		let block = builder.bake().unwrap();
		transitions.lock().insert(*block.header.parent_hash(), ScheduledChange {
			next_authorities: make_ids(peers_c),
			delay: 4,
		});
		block
	});

	// add more blocks on top of it (until we have 30)
	net.peer(0).push_blocks(4, false);

	net.sync();

	// all peers imported both change blocks
	for i in 0..6 {
		assert_eq!(net.peer(i).client().info().unwrap().chain.best_number, 30,
			"Peer #{} failed to sync", i);
	}

	let net = Arc::new(Mutex::new(net));
	run_to_completion(30, net.clone(), all_peers);
}

#[test]
fn doesnt_vote_on_the_tip_of_the_chain() {
	let peers_a = &[AuthorityKeyring::Alice, AuthorityKeyring::Bob, AuthorityKeyring::Charlie];
	let voters = make_ids(peers_a);
	let api = TestApi::new(voters);
	let mut net = GrandpaTestNet::new(api, 3);

	// add 100 blocks
	net.peer(0).push_blocks(100, false);
	net.sync();

	for i in 0..3 {
		assert_eq!(net.peer(i).client().info().unwrap().chain.best_number, 100,
			"Peer #{} failed to sync", i);
	}

	let net = Arc::new(Mutex::new(net));
	let highest = run_to_completion(75, net.clone(), peers_a);

	// the highest block to be finalized will be 3/4 deep in the unfinalized chain
	assert_eq!(highest, 75);
}

#[test]
fn force_change_to_new_set() {
	// two of these guys are offline.
	let genesis_authorities = &[AuthorityKeyring::Alice, AuthorityKeyring::Bob, AuthorityKeyring::Charlie, AuthorityKeyring::One, AuthorityKeyring::Two];
	let peers_a = &[AuthorityKeyring::Alice, AuthorityKeyring::Bob, AuthorityKeyring::Charlie];
	let api = TestApi::new(make_ids(genesis_authorities));

	let voters = make_ids(peers_a);
	let normal_transitions = api.scheduled_changes.clone();
	let forced_transitions = api.forced_changes.clone();
	let net = GrandpaTestNet::new(api, 3);
	let net = Arc::new(Mutex::new(net));

	let runner_net = net.clone();
	let add_blocks = move |_| {
		net.lock().peer(0).push_blocks(1, false);

		{
			// add a forced transition at block 12.
			let parent_hash = net.lock().peer(0).client().info().unwrap().chain.best_hash;
			forced_transitions.lock().insert(parent_hash, (0, ScheduledChange {
				next_authorities: voters.clone(),
				delay: 10,
			}));

			// add a normal transition too to ensure that forced changes take priority.
			normal_transitions.lock().insert(parent_hash, ScheduledChange {
				next_authorities: make_ids(genesis_authorities),
				delay: 5,
			});
		}

		net.lock().peer(0).push_blocks(25, false);
		net.lock().sync();

		for (i, peer) in net.lock().peers().iter().enumerate() {
			assert_eq!(peer.client().info().unwrap().chain.best_number, 26,
					"Peer #{} failed to sync", i);

			let set: AuthoritySet<Hash, BlockNumber> = crate::aux_schema::load_authorities(
				&**peer.client().backend()
			).unwrap();

			assert_eq!(set.current(), (1, voters.as_slice()));
			assert_eq!(set.pending_changes().count(), 0);
		}

		None
	};

	// it will only finalize if the forced transition happens.
	// we add_blocks after the voters are spawned because otherwise
	// the link-halfs have the wrong AuthoritySet
	run_to_completion_with(25, runner_net, peers_a, add_blocks);
}

#[test]
fn allows_reimporting_change_blocks() {
	let peers_a = &[AuthorityKeyring::Alice, AuthorityKeyring::Bob, AuthorityKeyring::Charlie];
	let peers_b = &[AuthorityKeyring::Alice, AuthorityKeyring::Bob];
	let voters = make_ids(peers_a);
	let api = TestApi::new(voters);
	let net = GrandpaTestNet::new(api.clone(), 3);

	let client = net.peer(0).client().clone();
	let (block_import, ..) = net.make_block_import(client.clone());

	let builder = client.new_block_at(&BlockId::Number(0)).unwrap();
	let block = builder.bake().unwrap();
	api.scheduled_changes.lock().insert(*block.header.parent_hash(), ScheduledChange {
		next_authorities: make_ids(peers_b),
		delay: 0,
	});

	let block = || {
		let block = block.clone();
		ImportBlock {
			origin: BlockOrigin::File,
			header: block.header,
			justification: None,
			post_digests: Vec::new(),
			body: Some(block.extrinsics),
			finalized: false,
			auxiliary: Vec::new(),
			fork_choice: ForkChoiceStrategy::LongestChain,
		}
	};

	assert_eq!(
		block_import.import_block(block(), HashMap::new()).unwrap(),
		ImportResult::Imported(ImportedAux { needs_justification: true, clear_justification_requests: false, bad_justification: false }),
	);

	assert_eq!(
		block_import.import_block(block(), HashMap::new()).unwrap(),
		ImportResult::AlreadyInChain
	);
}

#[test]
fn test_bad_justification() {
	let peers_a = &[AuthorityKeyring::Alice, AuthorityKeyring::Bob, AuthorityKeyring::Charlie];
	let peers_b = &[AuthorityKeyring::Alice, AuthorityKeyring::Bob];
	let voters = make_ids(peers_a);
	let api = TestApi::new(voters);
	let net = GrandpaTestNet::new(api.clone(), 3);

	let client = net.peer(0).client().clone();
	let (block_import, ..) = net.make_block_import(client.clone());

	let builder = client.new_block_at(&BlockId::Number(0)).unwrap();
	let block = builder.bake().unwrap();
	api.scheduled_changes.lock().insert(*block.header.parent_hash(), ScheduledChange {
		next_authorities: make_ids(peers_b),
		delay: 0,
	});

	let block = || {
		let block = block.clone();
		ImportBlock {
			origin: BlockOrigin::File,
			header: block.header,
			justification: Some(Vec::new()),
			post_digests: Vec::new(),
			body: Some(block.extrinsics),
			finalized: false,
			auxiliary: Vec::new(),
			fork_choice: ForkChoiceStrategy::LongestChain,
		}
	};

	assert_eq!(
		block_import.import_block(block(), HashMap::new()).unwrap(),
		ImportResult::Imported(ImportedAux { needs_justification: true, clear_justification_requests: false, bad_justification: true }),
	);

	assert_eq!(
		block_import.import_block(block(), HashMap::new()).unwrap(),
		ImportResult::AlreadyInChain
	);
}

#[test]
fn voter_persists_its_votes() {
	use std::iter::FromIterator;
	use std::sync::atomic::{AtomicUsize, Ordering};
	use futures::future;
	use futures::sync::mpsc;

	let _ = env_logger::try_init();

	// we have two authorities but we'll only be running the voter for alice
	// we are going to be listening for the prevotes it casts
	let peers = &[AuthorityKeyring::Alice, AuthorityKeyring::Bob];
	let voters = make_ids(peers);

	// alice has a chain with 20 blocks
	let mut net = GrandpaTestNet::new(TestApi::new(voters.clone()), 2);
	net.peer(0).push_blocks(20, false);
	net.sync();

	assert_eq!(net.peer(0).client().info().unwrap().chain.best_number, 20,
			   "Peer #{} failed to sync", 0);

	let mut runtime = current_thread::Runtime::new().unwrap();

	let client = net.peer(0).client().clone();
	let net = Arc::new(Mutex::new(net));

	let (voter_tx, voter_rx) = mpsc::unbounded::<()>();

	// startup a grandpa voter for alice but also listen for messages on a
	// channel. whenever a message is received the voter is restarted. when the
	// sender is dropped the voter is stopped.
	{
		let net = net.clone();

		let voter = future::loop_fn(voter_rx, move |rx| {
			let select_chain = LongestChain::new(
				client.backend().clone(),
				client.import_lock().clone()
			);
			let (_block_import, _, link) = net.lock().make_block_import(client.clone());
			let link = link.lock().take().unwrap();

			let grandpa_params = GrandpaParams {
				config: Config {
					gossip_duration: TEST_GOSSIP_DURATION,
					justification_period: 32,
					local_key: Some(Arc::new(peers[0].clone().into())),
					name: Some(format!("peer#{}", 0)),
				},
<<<<<<< HEAD
				link,
				MessageRouting::new(net.clone(), 0),
				InherentDataProviders::new(),
				select_chain,
				futures::empty(),
			).expect("all in order with client and network");
=======
				link: link,
				network: MessageRouting::new(net.clone(), 0),
				inherent_data_providers: InherentDataProviders::new(),
				on_exit: Exit,
				telemetry_on_connect: None,
			};
			let mut voter = run_grandpa_voter(grandpa_params).expect("all in order with client and network");
>>>>>>> 44c25e44

			let voter = future::poll_fn(move || {
				// we need to keep the block_import alive since it owns the
				// sender for the voter commands channel, if that gets dropped
				// then the voter will stop
				let _block_import = _block_import.clone();
				voter.poll()
			});

			voter.select2(rx.into_future()).then(|res| match res {
				Ok(future::Either::A(x)) => {
					panic!("voter stopped unexpectedly: {:?}", x);
				},
				Ok(future::Either::B(((Some(()), rx), _))) => {
					Ok(future::Loop::Continue(rx))
				},
				Ok(future::Either::B(((None, _), _))) => {
					Ok(future::Loop::Break(()))
				},
				Err(future::Either::A(err)) => {
					panic!("unexpected error: {:?}", err);
				},
				Err(future::Either::B(..)) => {
					// voter_rx dropped, stop the voter.
					Ok(future::Loop::Break(()))
				},
			})
		});

		runtime.spawn(voter);
	}

	let (exit_tx, exit_rx) = futures::sync::oneshot::channel::<()>();

	// create the communication layer for bob, but don't start any
	// voter. instead we'll listen for the prevote that alice casts
	// and cast our own manually
	{
		let config = Config {
			gossip_duration: TEST_GOSSIP_DURATION,
			justification_period: 32,
			local_key: Some(Arc::new(peers[1].clone().into())),
			name: Some(format!("peer#{}", 1)),
		};
		let routing = MessageRouting::new(net.clone(), 1);
		let (network, routing_work) = communication::NetworkBridge::new(routing, config.clone(), Exit);
		runtime.block_on(routing_work).unwrap();

		let (round_rx, round_tx) = network.round_communication(
			communication::Round(1),
			communication::SetId(0),
			Arc::new(VoterSet::from_iter(voters)),
			Some(config.local_key.unwrap()),
			HasVoted::No,
		);

		let round_tx = Arc::new(Mutex::new(round_tx));
		let exit_tx = Arc::new(Mutex::new(Some(exit_tx)));

		let net = net.clone();
		let state = AtomicUsize::new(0);

		runtime.spawn(round_rx.for_each(move |signed| {
			if state.compare_and_swap(0, 1, Ordering::SeqCst) == 0 {
				// the first message we receive should be a prevote from alice.
				let prevote = match signed.message {
					grandpa::Message::Prevote(prevote) => prevote,
					_ => panic!("voter should prevote."),
				};

				// its chain has 20 blocks and the voter targets 3/4 of the
				// unfinalized chain, so the vote should be for block 15
				assert!(prevote.target_number == 15);

				// we push 20 more blocks to alice's chain
				net.lock().peer(0).push_blocks(20, false);
				net.lock().sync();

				assert_eq!(net.lock().peer(0).client().info().unwrap().chain.best_number, 40,
						   "Peer #{} failed to sync", 0);

				let block_30_hash =
					net.lock().peer(0).client().backend().blockchain().hash(30).unwrap().unwrap();

				// we restart alice's voter
				voter_tx.unbounded_send(()).unwrap();

				// and we push our own prevote for block 30
				let prevote = grandpa::Prevote {
					target_number: 30,
					target_hash: block_30_hash,
				};

				round_tx.lock().start_send(grandpa::Message::Prevote(prevote)).unwrap();

			} else if state.compare_and_swap(1, 2, Ordering::SeqCst) == 1 {
				// the next message we receive should be our own prevote
				let prevote = match signed.message {
					grandpa::Message::Prevote(prevote) => prevote,
					_ => panic!("We should receive our own prevote."),
				};

				// targeting block 30
				assert!(prevote.target_number == 30);

				// after alice restarts it should send its previous prevote
				// therefore we won't ever receive it again since it will be a
				// known message on the gossip layer

			} else if state.compare_and_swap(2, 3, Ordering::SeqCst) == 2 {
				// we then receive a precommit from alice for block 15
				// even though we casted a prevote for block 30
				let precommit = match signed.message {
					grandpa::Message::Precommit(precommit) => precommit,
					_ => panic!("voter should precommit."),
				};

				assert!(precommit.target_number == 15);

				// signal exit
				exit_tx.clone().lock().take().unwrap().send(()).unwrap();
			}

			Ok(())
		}).map_err(|_| ()));
	}

	let net = net.clone();
	let drive_to_completion = ::tokio::timer::Interval::new_interval(TEST_ROUTING_INTERVAL)
		.for_each(move |_| {
			net.lock().send_import_notifications();
			net.lock().send_finality_notifications();
			net.lock().sync_without_disconnects();
			Ok(())
		})
		.map(|_| ())
		.map_err(|_| ());

	let exit = exit_rx.into_future().map(|_| ()).map_err(|_| ());

	runtime.block_on(drive_to_completion.select(exit).map(|_| ()).map_err(|_| ())).unwrap();
}

#[test]
fn finalize_3_voters_1_light_observer() {
	let _ = env_logger::try_init();
	let authorities = &[AuthorityKeyring::Alice, AuthorityKeyring::Bob, AuthorityKeyring::Charlie];
	let voters = make_ids(authorities);

	let mut net = GrandpaTestNet::new(TestApi::new(voters), 4);
	net.peer(0).push_blocks(20, false);
	net.sync();

	for i in 0..4 {
		assert_eq!(net.peer(i).client().info().unwrap().chain.best_number, 20,
			"Peer #{} failed to sync", i);
	}

	let net = Arc::new(Mutex::new(net));
	let link = net.lock().peer(3).data.lock().take().expect("link initialized on startup; qed");

	let finality_notifications = net.lock().peer(3).client().finality_notification_stream()
		.take_while(|n| Ok(n.header.number() < &20))
		.collect();

	run_to_completion_with(20, net.clone(), authorities, |executor| {
		executor.spawn(
			run_grandpa_observer(
				Config {
					gossip_duration: TEST_GOSSIP_DURATION,
					justification_period: 32,
					local_key: None,
					name: Some("observer".to_string()),
				},
				link,
				MessageRouting::new(net.clone(), 3),
				Exit,
			).unwrap()
		).unwrap();

		Some(Box::new(finality_notifications.map(|_| ())))
	});
}<|MERGE_RESOLUTION|>--- conflicted
+++ resolved
@@ -416,22 +416,11 @@
 				link,
 			)
 		};
-<<<<<<< HEAD
-		let select_chain = LongestChain::new(
-			client.backend().clone(),
-			client.import_lock().clone()
-		);
-		finality_notifications.push(
-			client.finality_notification_stream()
-				.take_while(move |n| {
-					let mut highest_finalized = highest_finalized.write();
-					if *n.header.number() > *highest_finalized {
-						*highest_finalized = *n.header.number();
-					}
-					Ok(n.header.number() < &blocks)
-				})
-				.for_each(|_| Ok(()))
-=======
+
+		// let select_chain = LongestChain::new(
+		// 	client.backend().clone(),
+		// 	client.import_lock().clone()
+		// );
 
 		wait_for.push(
 			Box::new(
@@ -446,7 +435,6 @@
 					.collect()
 					.map(|_| ())
 			)
->>>>>>> 44c25e44
 		);
 
 		fn assert_send<T: Send>(_: &T) { }
@@ -458,14 +446,6 @@
 				local_key: Some(Arc::new(key.clone().into())),
 				name: Some(format!("peer#{}", peer_id)),
 			},
-<<<<<<< HEAD
-			link,
-			MessageRouting::new(net.clone(), peer_id),
-			InherentDataProviders::new(),
-			select_chain,
-			futures::empty(),
-		).expect("all in order with client and network");
-=======
 			link: link,
 			network: MessageRouting::new(net.clone(), peer_id),
 			inherent_data_providers: InherentDataProviders::new(),
@@ -473,7 +453,6 @@
 			telemetry_on_connect: None,
 		};
 		let voter = run_grandpa_voter(grandpa_params).expect("all in order with client and network");
->>>>>>> 44c25e44
 
 		assert_send(&voter);
 
@@ -572,14 +551,6 @@
 				local_key,
 				name: Some(format!("peer#{}", peer_id)),
 			},
-<<<<<<< HEAD
-			link,
-			MessageRouting::new(net.clone(), peer_id),
-			InherentDataProviders::new(),
-			select_chain,
-			futures::empty(),
-		).expect("all in order with client and network");
-=======
 			link: link,
 			network: MessageRouting::new(net.clone(), peer_id),
 			inherent_data_providers: InherentDataProviders::new(),
@@ -587,7 +558,6 @@
 			telemetry_on_connect: None,
 		};
 		let voter = run_grandpa_voter(grandpa_params).expect("all in order with client and network");
->>>>>>> 44c25e44
 
 		runtime.spawn(voter);
 	}
@@ -751,14 +721,6 @@
 				local_key,
 				name: Some(format!("peer#{}", peer_id)),
 			},
-<<<<<<< HEAD
-			link,
-			MessageRouting::new(net.clone(), peer_id),
-			InherentDataProviders::new(),
-			select_chain,
-			futures::empty(),
-		).expect("all in order with client and network");
-=======
 			link: link,
 			network: MessageRouting::new(net.clone(), peer_id),
 			inherent_data_providers: InherentDataProviders::new(),
@@ -766,7 +728,6 @@
 			telemetry_on_connect: None,
 		};
 		let voter = run_grandpa_voter(grandpa_params).expect("all in order with client and network");
->>>>>>> 44c25e44
 
 		runtime.spawn(voter);
 	}
@@ -1168,14 +1129,6 @@
 					local_key: Some(Arc::new(peers[0].clone().into())),
 					name: Some(format!("peer#{}", 0)),
 				},
-<<<<<<< HEAD
-				link,
-				MessageRouting::new(net.clone(), 0),
-				InherentDataProviders::new(),
-				select_chain,
-				futures::empty(),
-			).expect("all in order with client and network");
-=======
 				link: link,
 				network: MessageRouting::new(net.clone(), 0),
 				inherent_data_providers: InherentDataProviders::new(),
@@ -1183,7 +1136,6 @@
 				telemetry_on_connect: None,
 			};
 			let mut voter = run_grandpa_voter(grandpa_params).expect("all in order with client and network");
->>>>>>> 44c25e44
 
 			let voter = future::poll_fn(move || {
 				// we need to keep the block_import alive since it owns the
