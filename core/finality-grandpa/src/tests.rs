// Copyright 2018-2019 Parity Technologies (UK) Ltd.
// This file is part of Substrate.

// Substrate is free software: you can redistribute it and/or modify
// it under the terms of the GNU General Public License as published by
// the Free Software Foundation, either version 3 of the License, or
// (at your option) any later version.

// Substrate is distributed in the hope that it will be useful,
// but WITHOUT ANY WARRANTY; without even the implied warranty of
// MERCHANTABILITY or FITNESS FOR A PARTICULAR PURPOSE.  See the
// GNU General Public License for more details.

// You should have received a copy of the GNU General Public License
// along with Substrate.  If not, see <http://www.gnu.org/licenses/>.

//! Tests and test helpers for GRANDPA.

use super::*;
use network::test::{Block, DummySpecialization, Hash, TestNetFactory, Peer, PeersClient};
use network::test::{PassThroughVerifier};
use network::config::{ProtocolConfig, Roles};
use network::consensus_gossip as network_gossip;
use parking_lot::Mutex;
use tokio::runtime::current_thread;
use keyring::AuthorityKeyring;
use client::{
	error::Result,
	runtime_api::{Core, RuntimeVersion, ApiExt},
};
use test_client::{self, runtime::BlockNumber};
use consensus_common::{BlockOrigin, ForkChoiceStrategy, ImportedAux, ImportBlock, ImportResult};
use consensus_common::import_queue::{SharedBlockImport, SharedJustificationImport, SharedFinalityProofImport,
	SharedFinalityProofRequestBuilder,
};
use std::collections::{HashMap, HashSet};
use std::result;
use runtime_primitives::traits::{ApiRef, ProvideRuntimeApi, Header as HeaderT};
use runtime_primitives::generic::BlockId;
use substrate_primitives::{NativeOrEncoded, ExecutionContext};

use authorities::AuthoritySet;
<<<<<<< HEAD
use finality_proof::{FinalityProofProvider, AuthoritySetForFinalityProver, AuthoritySetForFinalityChecker};
=======
use communication::GRANDPA_ENGINE_ID;
>>>>>>> b51f8f2a
use consensus_changes::ConsensusChanges;

type PeerData =
	Mutex<
		Option<
			LinkHalf<
				test_client::Backend,
				test_client::Executor,
				Block,
				test_client::runtime::RuntimeApi,
			>
		>
	>;
type GrandpaPeer = Peer<PeerData, DummySpecialization>;

struct GrandpaTestNet {
	peers: Vec<Arc<GrandpaPeer>>,
	test_config: TestApi,
	started: bool,
}

impl GrandpaTestNet {
	fn new(test_config: TestApi, n_peers: usize) -> Self {
		let mut net = GrandpaTestNet {
			peers: Vec::with_capacity(n_peers),
			started: false,
			test_config,
		};
		let config = Self::default_config();
		for _ in 0..n_peers {
			net.add_full_peer(&config);
		}
		net
	}
}

impl TestNetFactory for GrandpaTestNet {
	type Specialization = DummySpecialization;
	type Verifier = PassThroughVerifier;
	type PeerData = PeerData;

	/// Create new test network with peers and given config.
	fn from_config(_config: &ProtocolConfig) -> Self {
		GrandpaTestNet {
			peers: Vec::new(),
			test_config: Default::default(),
			started: false,
		}
	}

	fn default_config() -> ProtocolConfig {
		// the authority role ensures gossip hits all nodes here.
		ProtocolConfig {
			roles: Roles::AUTHORITY,
		}
	}

	fn make_verifier(&self, _client: PeersClient, _cfg: &ProtocolConfig)
		-> Arc<Self::Verifier>
	{
		Arc::new(PassThroughVerifier(false)) // use non-instant finality.
	}

	fn make_block_import(&self, client: PeersClient)
		-> (
			SharedBlockImport<Block>,
			Option<SharedJustificationImport<Block>>,
			Option<SharedFinalityProofImport<Block>>,
			Option<SharedFinalityProofRequestBuilder<Block>>,
			PeerData,
		)
	{
		match client {
			PeersClient::Full(ref client) => {
				let (import, link) = block_import(
					client.clone(),
					Arc::new(self.test_config.clone())
				).expect("Could not create block import for fresh peer.");
				let shared_import = Arc::new(import);
				(shared_import.clone(), Some(shared_import), None, None, Mutex::new(Some(link)))
			},
			PeersClient::Light(ref client) => {
				use crate::light_import::tests::light_block_import_without_justifications;

				let authorities_provider = Arc::new(self.test_config.clone());
				// forbid direct finalization using justification that cames with the block
				// => light clients will try to fetch finality proofs
				let import = light_block_import_without_justifications(
					client.clone(),
					authorities_provider,
					Arc::new(self.test_config.clone())
				).expect("Could not create block import for fresh peer.");
				let finality_proof_req_builder = import.0.create_finality_proof_request_builder();
				let shared_import = Arc::new(import);
				(shared_import.clone(), None, Some(shared_import), Some(finality_proof_req_builder), Mutex::new(None))
			},
		}
	}

	fn make_finality_proof_provider(&self, client: PeersClient) -> Option<Arc<network::FinalityProofProvider<Block>>> {
		match client {
			PeersClient::Full(ref client) => {
				let authorities_provider = Arc::new(self.test_config.clone());
				Some(Arc::new(FinalityProofProvider::new(client.clone(), authorities_provider)))
			},
			PeersClient::Light(_) => None,
		}
	}

	fn peer(&self, i: usize) -> &GrandpaPeer {
		&self.peers[i]
	}

	fn peers(&self) -> &Vec<Arc<GrandpaPeer>> {
		&self.peers
	}

	fn mut_peers<F: FnOnce(&mut Vec<Arc<GrandpaPeer>>)>(&mut self, closure: F) {
		closure(&mut self.peers);
	}

	fn started(&self) -> bool {
		self.started
	}

	fn set_started(&mut self, new: bool) {
		self.started = new;
	}
}

#[derive(Clone)]
struct MessageRouting {
	inner: Arc<Mutex<GrandpaTestNet>>,
	peer_id: usize,
}

impl MessageRouting {
	fn new(inner: Arc<Mutex<GrandpaTestNet>>, peer_id: usize,) -> Self {
		MessageRouting {
			inner,
			peer_id,
		}
	}
}

impl Network<Block> for MessageRouting {
	type In = Box<Stream<Item=network_gossip::TopicNotification, Error=()> + Send>;

	/// Get a stream of messages for a specific gossip topic.
	fn messages_for(&self, topic: Hash) -> Self::In {
		let inner = self.inner.lock();
		let peer = inner.peer(self.peer_id);

		let messages = peer.consensus_gossip_messages_for(
			GRANDPA_ENGINE_ID,
			topic,
		);

		let messages = messages.map_err(
			move |_| panic!("Messages for topic {} dropped too early", topic)
		);

		Box::new(messages)
	}

	fn register_validator(&self, v: Arc<dyn network_gossip::Validator<Block>>) {
		let inner = self.inner.lock();
		let peer = inner.peer(self.peer_id);
		peer.with_gossip(move |gossip, context| {
			gossip.register_validator(context, GRANDPA_ENGINE_ID, v);
		});
	}

	fn gossip_message(&self, topic: Hash, data: Vec<u8>, force: bool) {
		let inner = self.inner.lock();
		inner.peer(self.peer_id).gossip_message(
			topic,
			GRANDPA_ENGINE_ID,
			data,
			force,
		);
	}

	fn send_message(&self, who: Vec<network::PeerId>, data: Vec<u8>) {
		let inner = self.inner.lock();
		let peer = inner.peer(self.peer_id);

		peer.with_gossip(move |gossip, ctx| for who in &who {
			gossip.send_message(
				ctx,
				who,
				network_gossip::ConsensusMessage {
					engine_id: GRANDPA_ENGINE_ID,
					data: data.clone(),
				}
			)
		})
	}

	fn report(&self, _who: network::PeerId, _cost_benefit: i32) {

	}

	fn announce(&self, _block: Hash) {

	}
}

#[derive(Clone)]
struct Exit;

impl Future for Exit {
	type Item = ();
	type Error = ();

	fn poll(&mut self) -> Poll<(), ()> {
		Ok(Async::NotReady)
	}
}

#[derive(Default, Clone)]
pub(crate) struct TestApi {
	genesis_authorities: Vec<(AuthorityId, u64)>,
	scheduled_changes: Arc<Mutex<HashMap<Hash, ScheduledChange<BlockNumber>>>>,
	forced_changes: Arc<Mutex<HashMap<Hash, (BlockNumber, ScheduledChange<BlockNumber>)>>>,
}

impl TestApi {
	pub fn new(genesis_authorities: Vec<(AuthorityId, u64)>) -> Self {
		TestApi {
			genesis_authorities,
			scheduled_changes: Arc::new(Mutex::new(HashMap::new())),
			forced_changes: Arc::new(Mutex::new(HashMap::new())),
		}
	}
}

pub(crate) struct RuntimeApi {
	inner: TestApi,
}

impl ProvideRuntimeApi for TestApi {
	type Api = RuntimeApi;

	fn runtime_api<'a>(&'a self) -> ApiRef<'a, Self::Api> {
		RuntimeApi { inner: self.clone() }.into()
	}
}

impl Core<Block> for RuntimeApi {
	fn Core_version_runtime_api_impl(
		&self,
		_: &BlockId<Block>,
		_: ExecutionContext,
		_: Option<()>,
		_: Vec<u8>,
	) -> Result<NativeOrEncoded<RuntimeVersion>> {
		unimplemented!("Not required for testing!")
	}

	fn Core_execute_block_runtime_api_impl(
		&self,
		_: &BlockId<Block>,
		_: ExecutionContext,
		_: Option<(Block)>,
		_: Vec<u8>,
	) -> Result<NativeOrEncoded<()>> {
		unimplemented!("Not required for testing!")
	}

	fn Core_initialize_block_runtime_api_impl(
		&self,
		_: &BlockId<Block>,
		_: ExecutionContext,
		_: Option<&<Block as BlockT>::Header>,
		_: Vec<u8>,
	) -> Result<NativeOrEncoded<()>> {
		unimplemented!("Not required for testing!")
	}
	fn Core_authorities_runtime_api_impl(
		&self,
		_: &BlockId<Block>,
		_: ExecutionContext,
		_: Option<()>,
		_: Vec<u8>,
	) -> Result<NativeOrEncoded<Vec<AuthorityId>>> {
		unimplemented!("Not required for testing!")
	}
}

impl ApiExt<Block> for RuntimeApi {
	fn map_api_result<F: FnOnce(&Self) -> result::Result<R, E>, R, E>(
		&self,
		_: F
	) -> result::Result<R, E> {
		unimplemented!("Not required for testing!")
	}

	fn runtime_version_at(&self, _: &BlockId<Block>) -> Result<RuntimeVersion> {
		unimplemented!("Not required for testing!")
	}
}

impl GrandpaApi<Block> for RuntimeApi {
	fn GrandpaApi_grandpa_authorities_runtime_api_impl(
		&self,
		_: &BlockId<Block>,
		_: ExecutionContext,
		_: Option<()>,
		_: Vec<u8>,
	) -> Result<NativeOrEncoded<Vec<(AuthorityId, u64)>>> {
		Ok(self.inner.genesis_authorities.clone()).map(NativeOrEncoded::Native)
	}

	fn GrandpaApi_grandpa_pending_change_runtime_api_impl(
		&self,
		at: &BlockId<Block>,
		_: ExecutionContext,
		_: Option<(&DigestFor<Block>)>,
		_: Vec<u8>,
	) -> Result<NativeOrEncoded<Option<ScheduledChange<NumberFor<Block>>>>> {
		let parent_hash = match at {
			&BlockId::Hash(at) => at,
			_ => panic!("not requested by block hash!!"),
		};

		// we take only scheduled changes at given block number where there are no
		// extrinsics.
		Ok(self.inner.scheduled_changes.lock().get(&parent_hash).map(|c| c.clone())).map(NativeOrEncoded::Native)
	}

	fn GrandpaApi_grandpa_forced_change_runtime_api_impl(
		&self,
		at: &BlockId<Block>,
		_: ExecutionContext,
		_: Option<(&DigestFor<Block>)>,
		_: Vec<u8>,
	)
		-> Result<NativeOrEncoded<Option<(NumberFor<Block>, ScheduledChange<NumberFor<Block>>)>>> {
		let parent_hash = match at {
			&BlockId::Hash(at) => at,
			_ => panic!("not requested by block hash!!"),
		};

		// we take only scheduled changes at given block number where there are no
		// extrinsics.
		Ok(self.inner.forced_changes.lock().get(&parent_hash).map(|c| c.clone())).map(NativeOrEncoded::Native)
	}
}

impl AuthoritySetForFinalityProver<Block> for TestApi {
	fn authorities(&self, block: &BlockId<Block>) -> Result<Vec<(AuthorityId, u64)>> {
		let runtime_api = RuntimeApi { inner: self.clone() };
		runtime_api.grandpa_authorities_runtime_api_impl(block, ExecutionContext::Syncing, None, Vec::new())
			.map(|v| match v {
				NativeOrEncoded::Native(value) => value,
				_ => unreachable!("only providing native values"),
			})
	}

	fn prove_authorities(&self, block: &BlockId<Block>) -> Result<Vec<Vec<u8>>> {
		self.authorities(block).map(|auth| vec![auth.encode()])
	}
}

impl AuthoritySetForFinalityChecker<Block> for TestApi {
	fn check_authorities_proof(
		&self,
		_hash: <Block as BlockT>::Hash,
		_header: <Block as BlockT>::Header,
		proof: Vec<Vec<u8>>,
	) -> Result<Vec<(AuthorityId, u64)>> {
		Decode::decode(&mut &proof[0][..])
			.ok_or_else(|| unreachable!("incorrect value is passed as GRANDPA authorities proof"))
	}
}

const TEST_GOSSIP_DURATION: Duration = Duration::from_millis(500);
const TEST_ROUTING_INTERVAL: Duration = Duration::from_millis(50);

fn make_ids(keys: &[AuthorityKeyring]) -> Vec<(AuthorityId, u64)> {
	keys.iter()
		.map(|key| AuthorityId(key.to_raw_public()))
		.map(|id| (id, 1))
		.collect()
}

// run the voters to completion. provide a closure to be invoked after
// the voters are spawned but before blocking on them.
fn run_to_completion_with<F: FnOnce()>(
	blocks: u64,
	net: Arc<Mutex<GrandpaTestNet>>,
	peers: &[AuthorityKeyring],
	before_waiting: F,
) -> u64 {
	use parking_lot::RwLock;

	let mut finality_notifications = Vec::new();
	let mut runtime = current_thread::Runtime::new().unwrap();

	let highest_finalized = Arc::new(RwLock::new(0));

	for (peer_id, key) in peers.iter().enumerate() {
		let highest_finalized = highest_finalized.clone();
		let (client, link) = {
			let net = net.lock();
			// temporary needed for some reason
			let link = net.peers[peer_id].data.lock().take().expect("link initialized at startup; qed");
			(
				net.peers[peer_id].client().clone(),
				link,
			)
		};
		finality_notifications.push(
			client.finality_notification_stream()
				.take_while(move |n| {
					let mut highest_finalized = highest_finalized.write();
					if *n.header.number() > *highest_finalized {
						*highest_finalized = *n.header.number();
					}
					Ok(n.header.number() < &blocks)
				})
				.for_each(|_| Ok(()))
		);
		fn assert_send<T: Send>(_: &T) { }

		let voter = run_grandpa(
			Config {
				gossip_duration: TEST_GOSSIP_DURATION,
				justification_period: 32,
				local_key: Some(Arc::new(key.clone().into())),
				name: Some(format!("peer#{}", peer_id)),
			},
			link,
			MessageRouting::new(net.clone(), peer_id),
			InherentDataProviders::new(),
			Exit,
		).expect("all in order with client and network");

		assert_send(&voter);

		runtime.spawn(voter);
	}

	// wait for all finalized on each.
	let wait_for = ::futures::future::join_all(finality_notifications)
		.map(|_| ())
		.map_err(|_| ());

	let drive_to_completion = ::tokio::timer::Interval::new_interval(TEST_ROUTING_INTERVAL)
		.for_each(move |_| {
			net.lock().send_import_notifications();
			net.lock().send_finality_notifications();
			net.lock().sync_without_disconnects();
			Ok(())
		})
		.map(|_| ())
		.map_err(|_| ());

	(before_waiting)();

	runtime.block_on(wait_for.select(drive_to_completion).map_err(|_| ())).unwrap();

	let highest_finalized = *highest_finalized.read();

	highest_finalized
}

fn run_to_completion(blocks: u64, net: Arc<Mutex<GrandpaTestNet>>, peers: &[AuthorityKeyring]) -> u64 {
	run_to_completion_with(blocks, net, peers, || {})
}

#[test]
fn finalize_3_voters_no_observers() {
	let _ = env_logger::try_init();
	let peers = &[AuthorityKeyring::Alice, AuthorityKeyring::Bob, AuthorityKeyring::Charlie];
	let voters = make_ids(peers);

	let mut net = GrandpaTestNet::new(TestApi::new(voters), 3);
	net.peer(0).push_blocks(20, false);
	net.sync();

	for i in 0..3 {
		assert_eq!(net.peer(i).client().info().unwrap().chain.best_number, 20,
			"Peer #{} failed to sync", i);
	}

	let net = Arc::new(Mutex::new(net));
	run_to_completion(20, net.clone(), peers);

	// normally there's no justification for finalized blocks
	assert!(net.lock().peer(0).client().justification(&BlockId::Number(20)).unwrap().is_none(),
		"Extra justification for block#1");
}

#[test]
fn finalize_3_voters_1_observer() {
	let peers = &[AuthorityKeyring::Alice, AuthorityKeyring::Bob, AuthorityKeyring::Charlie];
	let voters = make_ids(peers);

	let mut net = GrandpaTestNet::new(TestApi::new(voters), 4);
	net.peer(0).push_blocks(20, false);
	net.sync();

	let net = Arc::new(Mutex::new(net));
	let mut finality_notifications = Vec::new();

	let mut runtime = current_thread::Runtime::new().unwrap();
	let all_peers = peers.iter()
		.cloned()
		.map(|key| Some(Arc::new(key.into())))
		.chain(::std::iter::once(None));

	for (peer_id, local_key) in all_peers.enumerate() {
		let (client, link) = {
			let net = net.lock();
			let link = net.peers[peer_id].data.lock().take().expect("link initialized at startup; qed");
			(
				net.peers[peer_id].client().clone(),
				link,
			)
		};
		finality_notifications.push(
			client.finality_notification_stream()
				.take_while(|n| Ok(n.header.number() < &20))
				.for_each(move |_| Ok(()))
		);
		let voter = run_grandpa(
			Config {
				gossip_duration: TEST_GOSSIP_DURATION,
				justification_period: 32,
				local_key,
				name: Some(format!("peer#{}", peer_id)),
			},
			link,
			MessageRouting::new(net.clone(), peer_id),
			InherentDataProviders::new(),
			Exit,
		).expect("all in order with client and network");

		runtime.spawn(voter);
	}

	// wait for all finalized on each.
	let wait_for = ::futures::future::join_all(finality_notifications)
		.map(|_| ())
		.map_err(|_| ());

	let drive_to_completion = ::tokio::timer::Interval::new_interval(TEST_ROUTING_INTERVAL)
		.for_each(move |_| { net.lock().sync_without_disconnects(); Ok(()) })
		.map(|_| ())
		.map_err(|_| ());

	runtime.block_on(wait_for.select(drive_to_completion).map_err(|_| ())).unwrap();
}

#[test]
fn transition_3_voters_twice_1_observer() {
	let _ = env_logger::try_init();
	let peers_a = &[
		AuthorityKeyring::Alice,
		AuthorityKeyring::Bob,
		AuthorityKeyring::Charlie,
	];

	let peers_b = &[
		AuthorityKeyring::Dave,
		AuthorityKeyring::Eve,
		AuthorityKeyring::Ferdie,
	];

	let peers_c = &[
		AuthorityKeyring::Alice,
		AuthorityKeyring::Eve,
		AuthorityKeyring::Two,
	];

	let observer = &[AuthorityKeyring::One];

	let genesis_voters = make_ids(peers_a);

	let api = TestApi::new(genesis_voters);
	let transitions = api.scheduled_changes.clone();
	let net = Arc::new(Mutex::new(GrandpaTestNet::new(api, 8)));

	let mut runtime = current_thread::Runtime::new().unwrap();

	net.lock().peer(0).push_blocks(1, false);
	net.lock().sync();

	for (i, peer) in net.lock().peers().iter().enumerate() {
		let full_client = peer.client().as_full().expect("only full clients are used in test");
		assert_eq!(full_client.info().unwrap().chain.best_number, 1,
					"Peer #{} failed to sync", i);

		let set: AuthoritySet<Hash, BlockNumber> = crate::aux_schema::load_authorities(
			&**full_client.backend()
		).unwrap();

		assert_eq!(set.current(), (0, make_ids(peers_a).as_slice()));
		assert_eq!(set.pending_changes().count(), 0);
	}

	{
		let net = net.clone();
		let client = net.lock().peers[0].client().clone();
		let transitions = transitions.clone();
		let add_transition = move |parent_hash, change| {
			transitions.lock().insert(parent_hash, change);
		};
		let peers_c = peers_c.clone();

		// wait for blocks to be finalized before generating new ones
		let block_production = client.finality_notification_stream()
			.take_while(|n| Ok(n.header.number() < &30))
			.for_each(move |n| {
				match n.header.number() {
					1 => {
						// first 14 blocks.
						net.lock().peer(0).push_blocks(13, false);
					},
					14 => {
						// generate transition at block 15, applied at 20.
						net.lock().peer(0).generate_blocks(1, BlockOrigin::File, |builder| {
							let block = builder.bake().unwrap();
							add_transition(*block.header.parent_hash(), ScheduledChange {
								next_authorities: make_ids(peers_b),
								delay: 4,
							});

							block
						});
						net.lock().peer(0).push_blocks(5, false);
					},
					20 => {
						// at block 21 we do another transition, but this time instant.
						// add more until we have 30.
						net.lock().peer(0).generate_blocks(1, BlockOrigin::File, |builder| {
							let block = builder.bake().unwrap();
							add_transition(*block.header.parent_hash(), ScheduledChange {
								next_authorities: make_ids(&peers_c),
								delay: 0,
							});

							block
						});
						net.lock().peer(0).push_blocks(9, false);
					},
					_ => {},
				}

				Ok(())
			});

		runtime.spawn(block_production);
	}

	let mut finality_notifications = Vec::new();
	let all_peers = peers_a.iter()
		.chain(peers_b)
		.chain(peers_c)
		.chain(observer)
		.cloned()
		.collect::<HashSet<_>>() // deduplicate
		.into_iter()
		.map(|key| Some(Arc::new(key.into())))
		.enumerate();

	for (peer_id, local_key) in all_peers {
		let (client, link) = {
			let net = net.lock();
			let link = net.peers[peer_id].data.lock().take().expect("link initialized at startup; qed");
			(
				net.peers[peer_id].client().clone(),
				link,
			)
		};
		finality_notifications.push(
			client.finality_notification_stream()
				.take_while(|n| Ok(n.header.number() < &30))
				.for_each(move |_| Ok(()))
				.map(move |()| {
					let full_client = client.as_full().expect("only full clients are used in test");
					let set: AuthoritySet<Hash, BlockNumber> = crate::aux_schema::load_authorities(
						&**full_client.backend()
					).unwrap();

					assert_eq!(set.current(), (2, make_ids(peers_c).as_slice()));
					assert_eq!(set.pending_changes().count(), 0);
				})
		);
		let voter = run_grandpa(
			Config {
				gossip_duration: TEST_GOSSIP_DURATION,
				justification_period: 32,
				local_key,
				name: Some(format!("peer#{}", peer_id)),
			},
			link,
			MessageRouting::new(net.clone(), peer_id),
			InherentDataProviders::new(),
			Exit,
		).expect("all in order with client and network");

		runtime.spawn(voter);
	}

	// wait for all finalized on each.
	let wait_for = ::futures::future::join_all(finality_notifications)
		.map(|_| ())
		.map_err(|_| ());

	let drive_to_completion = ::tokio::timer::Interval::new_interval(TEST_ROUTING_INTERVAL)
		.for_each(move |_| {
			net.lock().send_import_notifications();
			net.lock().send_finality_notifications();
			net.lock().sync_without_disconnects();
			Ok(())
		})
		.map(|_| ())
		.map_err(|_| ());

	runtime.block_on(wait_for.select(drive_to_completion).map_err(|_| ())).unwrap();
}

#[test]
fn justification_is_emitted_when_consensus_data_changes() {
	let peers = &[AuthorityKeyring::Alice, AuthorityKeyring::Bob, AuthorityKeyring::Charlie];
	let mut net = GrandpaTestNet::new(TestApi::new(make_ids(peers)), 3);

	// import block#1 WITH consensus data change
	let new_authorities = vec![AuthorityId::from_raw([42; 32])];
	net.peer(0).push_authorities_change_block(new_authorities);
	net.sync();
	let net = Arc::new(Mutex::new(net));
	run_to_completion(1, net.clone(), peers);

	// ... and check that there's justification for block#1
	assert!(net.lock().peer(0).client().justification(&BlockId::Number(1)).unwrap().is_some(),
		"Missing justification for block#1");
}

#[test]
fn justification_is_generated_periodically() {
	let peers = &[AuthorityKeyring::Alice, AuthorityKeyring::Bob, AuthorityKeyring::Charlie];
	let voters = make_ids(peers);

	let mut net = GrandpaTestNet::new(TestApi::new(voters), 3);
	net.peer(0).push_blocks(32, false);
	net.sync();

	let net = Arc::new(Mutex::new(net));
	run_to_completion(32, net.clone(), peers);

	// when block#32 (justification_period) is finalized, justification
	// is required => generated
	for i in 0..3 {
		assert!(net.lock().peer(i).client().justification(&BlockId::Number(32)).unwrap().is_some());
	}
}

#[test]
fn consensus_changes_works() {
	let mut changes = ConsensusChanges::<H256, u64>::empty();

	// pending changes are not finalized
	changes.note_change((10, H256::from_low_u64_be(1)));
	assert_eq!(changes.finalize((5, H256::from_low_u64_be(5)), |_| Ok(None)).unwrap(), (false, false));

	// no change is selected from competing pending changes
	changes.note_change((1, H256::from_low_u64_be(1)));
	changes.note_change((1, H256::from_low_u64_be(101)));
	assert_eq!(changes.finalize((10, H256::from_low_u64_be(10)), |_| Ok(Some(H256::from_low_u64_be(1001)))).unwrap(), (true, false));

	// change is selected from competing pending changes
	changes.note_change((1, H256::from_low_u64_be(1)));
	changes.note_change((1, H256::from_low_u64_be(101)));
	assert_eq!(changes.finalize((10, H256::from_low_u64_be(10)), |_| Ok(Some(H256::from_low_u64_be(1)))).unwrap(), (true, true));
}

#[test]
fn sync_justifications_on_change_blocks() {
	let peers_a = &[AuthorityKeyring::Alice, AuthorityKeyring::Bob, AuthorityKeyring::Charlie];
	let peers_b = &[AuthorityKeyring::Alice, AuthorityKeyring::Bob];
	let voters = make_ids(peers_b);

	// 4 peers, 3 of them are authorities and participate in grandpa
	let api = TestApi::new(voters);
	let transitions = api.scheduled_changes.clone();
	let mut net = GrandpaTestNet::new(api, 4);

	// add 20 blocks
	net.peer(0).push_blocks(20, false);

	// at block 21 we do add a transition which is instant
	net.peer(0).generate_blocks(1, BlockOrigin::File, |builder| {
		let block = builder.bake().unwrap();
		transitions.lock().insert(*block.header.parent_hash(), ScheduledChange {
			next_authorities: make_ids(peers_b),
			delay: 0,
		});
		block
	});

	// add more blocks on top of it (until we have 25)
	net.peer(0).push_blocks(4, false);
	net.sync();

	for i in 0..4 {
		assert_eq!(net.peer(i).client().info().unwrap().chain.best_number, 25,
			"Peer #{} failed to sync", i);
	}

	let net = Arc::new(Mutex::new(net));
	run_to_completion(25, net.clone(), peers_a);

	// the first 3 peers are grandpa voters and therefore have already finalized
	// block 21 and stored a justification
	for i in 0..3 {
		assert!(net.lock().peer(i).client().justification(&BlockId::Number(21)).unwrap().is_some());
	}

	// the last peer should get the justification by syncing from other peers
	while net.lock().peer(3).client().justification(&BlockId::Number(21)).unwrap().is_none() {
		net.lock().sync_without_disconnects();
	}
}

#[test]
fn finalizes_multiple_pending_changes_in_order() {
	let _ = env_logger::try_init();

	let peers_a = &[AuthorityKeyring::Alice, AuthorityKeyring::Bob, AuthorityKeyring::Charlie];
	let peers_b = &[AuthorityKeyring::Dave, AuthorityKeyring::Eve, AuthorityKeyring::Ferdie];
	let peers_c = &[AuthorityKeyring::Dave, AuthorityKeyring::Alice, AuthorityKeyring::Bob];

	let all_peers = &[
		AuthorityKeyring::Alice, AuthorityKeyring::Bob, AuthorityKeyring::Charlie,
		AuthorityKeyring::Dave, AuthorityKeyring::Eve, AuthorityKeyring::Ferdie,
	];
	let genesis_voters = make_ids(peers_a);

	// 6 peers, 3 of them are authorities and participate in grandpa from genesis
	let api = TestApi::new(genesis_voters);
	let transitions = api.scheduled_changes.clone();
	let mut net = GrandpaTestNet::new(api, 6);

	// add 20 blocks
	net.peer(0).push_blocks(20, false);

	// at block 21 we do add a transition which is instant
	net.peer(0).generate_blocks(1, BlockOrigin::File, |builder| {
		let block = builder.bake().unwrap();
		transitions.lock().insert(*block.header.parent_hash(), ScheduledChange {
			next_authorities: make_ids(peers_b),
			delay: 0,
		});
		block
	});

	// add more blocks on top of it (until we have 25)
	net.peer(0).push_blocks(4, false);

	// at block 26 we add another which is enacted at block 30
	net.peer(0).generate_blocks(1, BlockOrigin::File, |builder| {
		let block = builder.bake().unwrap();
		transitions.lock().insert(*block.header.parent_hash(), ScheduledChange {
			next_authorities: make_ids(peers_c),
			delay: 4,
		});
		block
	});

	// add more blocks on top of it (until we have 30)
	net.peer(0).push_blocks(4, false);

	net.sync();

	// all peers imported both change blocks
	for i in 0..6 {
		assert_eq!(net.peer(i).client().info().unwrap().chain.best_number, 30,
			"Peer #{} failed to sync", i);
	}

	let net = Arc::new(Mutex::new(net));
	run_to_completion(30, net.clone(), all_peers);
}

#[test]
fn doesnt_vote_on_the_tip_of_the_chain() {
	let peers_a = &[AuthorityKeyring::Alice, AuthorityKeyring::Bob, AuthorityKeyring::Charlie];
	let voters = make_ids(peers_a);
	let api = TestApi::new(voters);
	let mut net = GrandpaTestNet::new(api, 3);

	// add 100 blocks
	net.peer(0).push_blocks(100, false);
	net.sync();

	for i in 0..3 {
		assert_eq!(net.peer(i).client().info().unwrap().chain.best_number, 100,
			"Peer #{} failed to sync", i);
	}

	let net = Arc::new(Mutex::new(net));
	let highest = run_to_completion(75, net.clone(), peers_a);

	// the highest block to be finalized will be 3/4 deep in the unfinalized chain
	assert_eq!(highest, 75);
}

#[test]
fn force_change_to_new_set() {
	// two of these guys are offline.
	let genesis_authorities = &[AuthorityKeyring::Alice, AuthorityKeyring::Bob, AuthorityKeyring::Charlie, AuthorityKeyring::One, AuthorityKeyring::Two];
	let peers_a = &[AuthorityKeyring::Alice, AuthorityKeyring::Bob, AuthorityKeyring::Charlie];
	let api = TestApi::new(make_ids(genesis_authorities));

	let voters = make_ids(peers_a);
	let normal_transitions = api.scheduled_changes.clone();
	let forced_transitions = api.forced_changes.clone();
	let net = GrandpaTestNet::new(api, 3);
	let net = Arc::new(Mutex::new(net));

	let runner_net = net.clone();
	let add_blocks = move || {
		net.lock().peer(0).push_blocks(1, false);

		{
			// add a forced transition at block 12.
			let parent_hash = net.lock().peer(0).client().info().unwrap().chain.best_hash;
			forced_transitions.lock().insert(parent_hash, (0, ScheduledChange {
				next_authorities: voters.clone(),
				delay: 10,
			}));

			// add a normal transition too to ensure that forced changes take priority.
			normal_transitions.lock().insert(parent_hash, ScheduledChange {
				next_authorities: make_ids(genesis_authorities),
				delay: 5,
			});
		}

		net.lock().peer(0).push_blocks(25, false);
		net.lock().sync();

		for (i, peer) in net.lock().peers().iter().enumerate() {
			assert_eq!(peer.client().info().unwrap().chain.best_number, 26,
					"Peer #{} failed to sync", i);

			let full_client = peer.client().as_full().expect("only full clients are used in test");
			let set: AuthoritySet<Hash, BlockNumber> = crate::aux_schema::load_authorities(
				&**full_client.backend()
			).unwrap();

			assert_eq!(set.current(), (1, voters.as_slice()));
			assert_eq!(set.pending_changes().count(), 0);
		}
	};

	// it will only finalize if the forced transition happens.
	// we add_blocks after the voters are spawned because otherwise
	// the link-halfs have the wrong AuthoritySet
	run_to_completion_with(25, runner_net, peers_a, add_blocks);
}

#[test]
fn allows_reimporting_change_blocks() {
	let peers_a = &[AuthorityKeyring::Alice, AuthorityKeyring::Bob, AuthorityKeyring::Charlie];
	let peers_b = &[AuthorityKeyring::Alice, AuthorityKeyring::Bob];
	let voters = make_ids(peers_a);
	let api = TestApi::new(voters);
	let net = GrandpaTestNet::new(api.clone(), 3);

	let client = net.peer(0).client().clone();
	let (block_import, ..) = net.make_block_import(client.clone());

	let full_client = client.as_full().unwrap();
	let builder = full_client.new_block_at(&BlockId::Number(0)).unwrap();
	let block = builder.bake().unwrap();
	api.scheduled_changes.lock().insert(*block.header.parent_hash(), ScheduledChange {
		next_authorities: make_ids(peers_b),
		delay: 0,
	});

	let block = || {
		let block = block.clone();
		ImportBlock {
			origin: BlockOrigin::File,
			header: block.header,
			justification: None,
			post_digests: Vec::new(),
			body: Some(block.extrinsics),
			finalized: false,
			auxiliary: Vec::new(),
			fork_choice: ForkChoiceStrategy::LongestChain,
		}
	};

	assert_eq!(
		block_import.import_block(block(), HashMap::new()).unwrap(),
		ImportResult::Imported(ImportedAux {
			needs_justification: true,
			clear_justification_requests: false,
			bad_justification: false,
			needs_finality_proof: false,
		}),
	);

	assert_eq!(
		block_import.import_block(block(), HashMap::new()).unwrap(),
		ImportResult::AlreadyInChain
	);
}

#[test]
fn test_bad_justification() {
	let peers_a = &[AuthorityKeyring::Alice, AuthorityKeyring::Bob, AuthorityKeyring::Charlie];
	let peers_b = &[AuthorityKeyring::Alice, AuthorityKeyring::Bob];
	let voters = make_ids(peers_a);
	let api = TestApi::new(voters);
	let net = GrandpaTestNet::new(api.clone(), 3);

	let client = net.peer(0).client().clone();
	let (block_import, ..) = net.make_block_import(client.clone());

	let full_client = client.as_full().expect("only full clients are used in test");
	let builder = full_client.new_block_at(&BlockId::Number(0)).unwrap();
	let block = builder.bake().unwrap();
	api.scheduled_changes.lock().insert(*block.header.parent_hash(), ScheduledChange {
		next_authorities: make_ids(peers_b),
		delay: 0,
	});

	let block = || {
		let block = block.clone();
		ImportBlock {
			origin: BlockOrigin::File,
			header: block.header,
			justification: Some(Vec::new()),
			post_digests: Vec::new(),
			body: Some(block.extrinsics),
			finalized: false,
			auxiliary: Vec::new(),
			fork_choice: ForkChoiceStrategy::LongestChain,
		}
	};

	assert_eq!(
		block_import.import_block(block(), HashMap::new()).unwrap(),
		ImportResult::Imported(ImportedAux {
			needs_justification: true,
			clear_justification_requests: false,
			bad_justification: true,
			..Default::default()
		}),
	);

	assert_eq!(
		block_import.import_block(block(), HashMap::new()).unwrap(),
		ImportResult::AlreadyInChain
	);
}

#[test]
<<<<<<< HEAD
fn finality_proof_is_fetched_by_light_client_when_consensus_data_changes() {
	let _ = ::env_logger::try_init();

	let peers = &[AuthorityKeyring::Alice];
	let mut net = GrandpaTestNet::new(TestApi::new(make_ids(peers)), 1);
	net.add_light_peer(&GrandpaTestNet::default_config());

	// import block#1 WITH consensus data change. Light client ignores justification
	// && instead fetches finality proof for block #1
	net.peer(0).push_authorities_change_block(vec![AuthorityId::from_raw([42; 32])]);
	let net = Arc::new(Mutex::new(net));
	run_to_completion(1, net.clone(), peers);
	net.lock().sync();

	// check that the block#1 is finalized on light client
	assert_eq!(net.lock().peer(1).client().info().unwrap().chain.finalized_number, 1);
}

#[test]
fn empty_finality_proof_is_returned_to_light_client_when_authority_set_is_different() {
	// for debug: to ensure that without forced change light client will sync finality proof
	const FORCE_CHANGE: bool = true;

	let _ = ::env_logger::try_init();

	// two of these guys are offline.
	let genesis_authorities = if FORCE_CHANGE {
		vec![
			AuthorityKeyring::Alice,
			AuthorityKeyring::Bob,
			AuthorityKeyring::Charlie,
			AuthorityKeyring::One,
			AuthorityKeyring::Two,
		]
	} else {
		vec![
			AuthorityKeyring::Alice,
			AuthorityKeyring::Bob,
			AuthorityKeyring::Charlie,
		]
	};
	let peers_a = &[AuthorityKeyring::Alice, AuthorityKeyring::Bob, AuthorityKeyring::Charlie];
	let api = TestApi::new(make_ids(&genesis_authorities));

	let voters = make_ids(peers_a);
	let forced_transitions = api.forced_changes.clone();
	let net = GrandpaTestNet::new(api, 3);
	let net = Arc::new(Mutex::new(net));
	net.lock().add_light_peer(&GrandpaTestNet::default_config());

	let runner_net = net.clone();
	let add_blocks = move || {
		net.lock().peer(0).push_blocks(1, false); // best is #1

		// add a forced transition at block 5.
		if FORCE_CHANGE {
			let parent_hash = net.lock().peer(0).client().info().unwrap().chain.best_hash;
			forced_transitions.lock().insert(parent_hash, (0, ScheduledChange {
				next_authorities: voters.clone(),
				delay: 3,
			}));
		}

		// ensure block#10 enacts authorities set change => justification is generated
		// normally it will reach light client, but because of the forced change, it will not
		net.lock().peer(0).push_blocks(8, false); // best is #9
		net.lock().peer(0).push_authorities_change_block(vec![AuthorityId::from_raw([42; 32])]); // #10
		net.lock().peer(0).push_blocks(1, false); // best is #11
		net.lock().sync();
	};

	// finalize block #11 on full clients
	run_to_completion_with(11, runner_net.clone(), peers_a, add_blocks);
	// request finalization by light client
	runner_net.lock().sync();

	// check block, finalized on light client
	assert_eq!(
		runner_net.lock().peer(3).client().info().unwrap().chain.finalized_number,
		if FORCE_CHANGE { 0 } else { 10 },
	);
=======
fn voter_persists_its_votes() {
	use std::iter::FromIterator;
	use std::sync::atomic::{AtomicUsize, Ordering};
	use futures::future;
	use futures::sync::mpsc;

	let _ = env_logger::try_init();

	// we have two authorities but we'll only be running the voter for alice
	// we are going to be listening for the prevotes it casts
	let peers = &[AuthorityKeyring::Alice, AuthorityKeyring::Bob];
	let voters = make_ids(peers);

	// alice has a chain with 20 blocks
	let mut net = GrandpaTestNet::new(TestApi::new(voters.clone()), 2);
	net.peer(0).push_blocks(20, false);
	net.sync();

	assert_eq!(net.peer(0).client().info().unwrap().chain.best_number, 20,
			   "Peer #{} failed to sync", 0);

	let mut runtime = current_thread::Runtime::new().unwrap();

	let client = net.peer(0).client().clone();
	let net = Arc::new(Mutex::new(net));

	let (voter_tx, voter_rx) = mpsc::unbounded::<()>();

	// startup a grandpa voter for alice but also listen for messages on a
	// channel. whenever a message is received the voter is restarted. when the
	// sender is dropped the voter is stopped.
	{
		let net = net.clone();

		let voter = future::loop_fn(voter_rx, move |rx| {
			let (_block_import, _, link) = net.lock().make_block_import(client.clone());
			let link = link.lock().take().unwrap();

			let mut voter = run_grandpa(
				Config {
					gossip_duration: TEST_GOSSIP_DURATION,
					justification_period: 32,
					local_key: Some(Arc::new(peers[0].clone().into())),
					name: Some(format!("peer#{}", 0)),
				},
				link,
				MessageRouting::new(net.clone(), 0),
				InherentDataProviders::new(),
				Exit,
			).expect("all in order with client and network");

			let voter = future::poll_fn(move || {
				// we need to keep the block_import alive since it owns the
				// sender for the voter commands channel, if that gets dropped
				// then the voter will stop
				let _block_import = _block_import.clone();
				voter.poll()
			});

			voter.select2(rx.into_future()).then(|res| match res {
				Ok(future::Either::A(x)) => {
					panic!("voter stopped unexpectedly: {:?}", x);
				},
				Ok(future::Either::B(((Some(()), rx), _))) => {
					Ok(future::Loop::Continue(rx))
				},
				Ok(future::Either::B(((None, _), _))) => {
					Ok(future::Loop::Break(()))
				},
				Err(future::Either::A(err)) => {
					panic!("unexpected error: {:?}", err);
				},
				Err(future::Either::B(..)) => {
					// voter_rx dropped, stop the voter.
					Ok(future::Loop::Break(()))
				},
			})
		});

		runtime.spawn(voter);
	}

	let (exit_tx, exit_rx) = futures::sync::oneshot::channel::<()>();

	// create the communication layer for bob, but don't start any
	// voter. instead we'll listen for the prevote that alice casts
	// and cast our own manually
	{
		let config = Config {
			gossip_duration: TEST_GOSSIP_DURATION,
			justification_period: 32,
			local_key: Some(Arc::new(peers[1].clone().into())),
			name: Some(format!("peer#{}", 1)),
		};
		let routing = MessageRouting::new(net.clone(), 1);
		let (network, routing_work) = communication::NetworkBridge::new(routing, config.clone(), Exit);
		runtime.block_on(routing_work).unwrap();

		let (round_rx, round_tx) = network.round_communication(
			communication::Round(1),
			communication::SetId(0),
			Arc::new(VoterSet::from_iter(voters)),
			Some(config.local_key.unwrap()),
			HasVoted::No,
		);

		let round_tx = Arc::new(Mutex::new(round_tx));
		let exit_tx = Arc::new(Mutex::new(Some(exit_tx)));

		let net = net.clone();
		let state = AtomicUsize::new(0);

		runtime.spawn(round_rx.for_each(move |signed| {
			if state.compare_and_swap(0, 1, Ordering::SeqCst) == 0 {
				// the first message we receive should be a prevote from alice.
				let prevote = match signed.message {
					grandpa::Message::Prevote(prevote) => prevote,
					_ => panic!("voter should prevote."),
				};

				// its chain has 20 blocks and the voter targets 3/4 of the
				// unfinalized chain, so the vote should be for block 15
				assert!(prevote.target_number == 15);

				// we push 20 more blocks to alice's chain
				net.lock().peer(0).push_blocks(20, false);
				net.lock().sync();

				assert_eq!(net.lock().peer(0).client().info().unwrap().chain.best_number, 40,
						   "Peer #{} failed to sync", 0);

				let block_30_hash =
					net.lock().peer(0).client().backend().blockchain().hash(30).unwrap().unwrap();

				// we restart alice's voter
				voter_tx.unbounded_send(()).unwrap();

				// and we push our own prevote for block 30
				let prevote = grandpa::Prevote {
					target_number: 30,
					target_hash: block_30_hash,
				};

				round_tx.lock().start_send(grandpa::Message::Prevote(prevote)).unwrap();

			} else if state.compare_and_swap(1, 2, Ordering::SeqCst) == 1 {
				// the next message we receive should be our own prevote
				let prevote = match signed.message {
					grandpa::Message::Prevote(prevote) => prevote,
					_ => panic!("We should receive our own prevote."),
				};

				// targeting block 30
				assert!(prevote.target_number == 30);

				// after alice restarts it should send its previous prevote
				// therefore we won't ever receive it again since it will be a
				// known message on the gossip layer

			} else if state.compare_and_swap(2, 3, Ordering::SeqCst) == 2 {
				// we then receive a precommit from alice for block 15
				// even though we casted a prevote for block 30
				let precommit = match signed.message {
					grandpa::Message::Precommit(precommit) => precommit,
					_ => panic!("voter should precommit."),
				};

				assert!(precommit.target_number == 15);

				// signal exit
				exit_tx.clone().lock().take().unwrap().send(()).unwrap();
			}

			Ok(())
		}).map_err(|_| ()));
	}

	let net = net.clone();
	let drive_to_completion = ::tokio::timer::Interval::new_interval(TEST_ROUTING_INTERVAL)
		.for_each(move |_| {
			net.lock().send_import_notifications();
			net.lock().send_finality_notifications();
			net.lock().sync_without_disconnects();
			Ok(())
		})
		.map(|_| ())
		.map_err(|_| ());

	let exit = exit_rx.into_future().map(|_| ()).map_err(|_| ());

	runtime.block_on(drive_to_completion.select(exit).map(|_| ()).map_err(|_| ())).unwrap();
>>>>>>> b51f8f2a
}<|MERGE_RESOLUTION|>--- conflicted
+++ resolved
@@ -35,16 +35,14 @@
 };
 use std::collections::{HashMap, HashSet};
 use std::result;
+use parity_codec::Decode;
 use runtime_primitives::traits::{ApiRef, ProvideRuntimeApi, Header as HeaderT};
 use runtime_primitives::generic::BlockId;
 use substrate_primitives::{NativeOrEncoded, ExecutionContext};
 
 use authorities::AuthoritySet;
-<<<<<<< HEAD
 use finality_proof::{FinalityProofProvider, AuthoritySetForFinalityProver, AuthoritySetForFinalityChecker};
-=======
 use communication::GRANDPA_ENGINE_ID;
->>>>>>> b51f8f2a
 use consensus_changes::ConsensusChanges;
 
 type PeerData =
@@ -398,7 +396,7 @@
 impl AuthoritySetForFinalityProver<Block> for TestApi {
 	fn authorities(&self, block: &BlockId<Block>) -> Result<Vec<(AuthorityId, u64)>> {
 		let runtime_api = RuntimeApi { inner: self.clone() };
-		runtime_api.grandpa_authorities_runtime_api_impl(block, ExecutionContext::Syncing, None, Vec::new())
+		runtime_api.GrandpaApi_grandpa_authorities_runtime_api_impl(block, ExecutionContext::Syncing, None, Vec::new())
 			.map(|v| match v {
 				NativeOrEncoded::Native(value) => value,
 				_ => unreachable!("only providing native values"),
@@ -1110,89 +1108,6 @@
 }
 
 #[test]
-<<<<<<< HEAD
-fn finality_proof_is_fetched_by_light_client_when_consensus_data_changes() {
-	let _ = ::env_logger::try_init();
-
-	let peers = &[AuthorityKeyring::Alice];
-	let mut net = GrandpaTestNet::new(TestApi::new(make_ids(peers)), 1);
-	net.add_light_peer(&GrandpaTestNet::default_config());
-
-	// import block#1 WITH consensus data change. Light client ignores justification
-	// && instead fetches finality proof for block #1
-	net.peer(0).push_authorities_change_block(vec![AuthorityId::from_raw([42; 32])]);
-	let net = Arc::new(Mutex::new(net));
-	run_to_completion(1, net.clone(), peers);
-	net.lock().sync();
-
-	// check that the block#1 is finalized on light client
-	assert_eq!(net.lock().peer(1).client().info().unwrap().chain.finalized_number, 1);
-}
-
-#[test]
-fn empty_finality_proof_is_returned_to_light_client_when_authority_set_is_different() {
-	// for debug: to ensure that without forced change light client will sync finality proof
-	const FORCE_CHANGE: bool = true;
-
-	let _ = ::env_logger::try_init();
-
-	// two of these guys are offline.
-	let genesis_authorities = if FORCE_CHANGE {
-		vec![
-			AuthorityKeyring::Alice,
-			AuthorityKeyring::Bob,
-			AuthorityKeyring::Charlie,
-			AuthorityKeyring::One,
-			AuthorityKeyring::Two,
-		]
-	} else {
-		vec![
-			AuthorityKeyring::Alice,
-			AuthorityKeyring::Bob,
-			AuthorityKeyring::Charlie,
-		]
-	};
-	let peers_a = &[AuthorityKeyring::Alice, AuthorityKeyring::Bob, AuthorityKeyring::Charlie];
-	let api = TestApi::new(make_ids(&genesis_authorities));
-
-	let voters = make_ids(peers_a);
-	let forced_transitions = api.forced_changes.clone();
-	let net = GrandpaTestNet::new(api, 3);
-	let net = Arc::new(Mutex::new(net));
-	net.lock().add_light_peer(&GrandpaTestNet::default_config());
-
-	let runner_net = net.clone();
-	let add_blocks = move || {
-		net.lock().peer(0).push_blocks(1, false); // best is #1
-
-		// add a forced transition at block 5.
-		if FORCE_CHANGE {
-			let parent_hash = net.lock().peer(0).client().info().unwrap().chain.best_hash;
-			forced_transitions.lock().insert(parent_hash, (0, ScheduledChange {
-				next_authorities: voters.clone(),
-				delay: 3,
-			}));
-		}
-
-		// ensure block#10 enacts authorities set change => justification is generated
-		// normally it will reach light client, but because of the forced change, it will not
-		net.lock().peer(0).push_blocks(8, false); // best is #9
-		net.lock().peer(0).push_authorities_change_block(vec![AuthorityId::from_raw([42; 32])]); // #10
-		net.lock().peer(0).push_blocks(1, false); // best is #11
-		net.lock().sync();
-	};
-
-	// finalize block #11 on full clients
-	run_to_completion_with(11, runner_net.clone(), peers_a, add_blocks);
-	// request finalization by light client
-	runner_net.lock().sync();
-
-	// check block, finalized on light client
-	assert_eq!(
-		runner_net.lock().peer(3).client().info().unwrap().chain.finalized_number,
-		if FORCE_CHANGE { 0 } else { 10 },
-	);
-=======
 fn voter_persists_its_votes() {
 	use std::iter::FromIterator;
 	use std::sync::atomic::{AtomicUsize, Ordering};
@@ -1228,7 +1143,7 @@
 		let net = net.clone();
 
 		let voter = future::loop_fn(voter_rx, move |rx| {
-			let (_block_import, _, link) = net.lock().make_block_import(client.clone());
+			let (_block_import, _, _, _, link) = net.lock().make_block_import(client.clone());
 			let link = link.lock().take().unwrap();
 
 			let mut voter = run_grandpa(
@@ -1325,7 +1240,7 @@
 						   "Peer #{} failed to sync", 0);
 
 				let block_30_hash =
-					net.lock().peer(0).client().backend().blockchain().hash(30).unwrap().unwrap();
+					net.lock().peer(0).client().as_full().unwrap().backend().blockchain().hash(30).unwrap().unwrap();
 
 				// we restart alice's voter
 				voter_tx.unbounded_send(()).unwrap();
@@ -1384,5 +1299,88 @@
 	let exit = exit_rx.into_future().map(|_| ()).map_err(|_| ());
 
 	runtime.block_on(drive_to_completion.select(exit).map(|_| ()).map_err(|_| ())).unwrap();
->>>>>>> b51f8f2a
+}
+
+#[test]
+fn finality_proof_is_fetched_by_light_client_when_consensus_data_changes() {
+	let _ = ::env_logger::try_init();
+
+	let peers = &[AuthorityKeyring::Alice];
+	let mut net = GrandpaTestNet::new(TestApi::new(make_ids(peers)), 1);
+	net.add_light_peer(&GrandpaTestNet::default_config());
+
+	// import block#1 WITH consensus data change. Light client ignores justification
+	// && instead fetches finality proof for block #1
+	net.peer(0).push_authorities_change_block(vec![AuthorityId::from_raw([42; 32])]);
+	let net = Arc::new(Mutex::new(net));
+	run_to_completion(1, net.clone(), peers);
+	net.lock().sync();
+
+	// check that the block#1 is finalized on light client
+	assert_eq!(net.lock().peer(1).client().info().unwrap().chain.finalized_number, 1);
+}
+
+#[test]
+fn empty_finality_proof_is_returned_to_light_client_when_authority_set_is_different() {
+	// for debug: to ensure that without forced change light client will sync finality proof
+	const FORCE_CHANGE: bool = true;
+
+	let _ = ::env_logger::try_init();
+
+	// two of these guys are offline.
+	let genesis_authorities = if FORCE_CHANGE {
+		vec![
+			AuthorityKeyring::Alice,
+			AuthorityKeyring::Bob,
+			AuthorityKeyring::Charlie,
+			AuthorityKeyring::One,
+			AuthorityKeyring::Two,
+		]
+	} else {
+		vec![
+			AuthorityKeyring::Alice,
+			AuthorityKeyring::Bob,
+			AuthorityKeyring::Charlie,
+		]
+	};
+	let peers_a = &[AuthorityKeyring::Alice, AuthorityKeyring::Bob, AuthorityKeyring::Charlie];
+	let api = TestApi::new(make_ids(&genesis_authorities));
+
+	let voters = make_ids(peers_a);
+	let forced_transitions = api.forced_changes.clone();
+	let net = GrandpaTestNet::new(api, 3);
+	let net = Arc::new(Mutex::new(net));
+	net.lock().add_light_peer(&GrandpaTestNet::default_config());
+
+	let runner_net = net.clone();
+	let add_blocks = move || {
+		net.lock().peer(0).push_blocks(1, false); // best is #1
+
+		// add a forced transition at block 5.
+		if FORCE_CHANGE {
+			let parent_hash = net.lock().peer(0).client().info().unwrap().chain.best_hash;
+			forced_transitions.lock().insert(parent_hash, (0, ScheduledChange {
+				next_authorities: voters.clone(),
+				delay: 3,
+			}));
+		}
+
+		// ensure block#10 enacts authorities set change => justification is generated
+		// normally it will reach light client, but because of the forced change, it will not
+		net.lock().peer(0).push_blocks(8, false); // best is #9
+		net.lock().peer(0).push_authorities_change_block(vec![AuthorityId::from_raw([42; 32])]); // #10
+		net.lock().peer(0).push_blocks(1, false); // best is #11
+		net.lock().sync();
+	};
+
+	// finalize block #11 on full clients
+	run_to_completion_with(11, runner_net.clone(), peers_a, add_blocks);
+	// request finalization by light client
+//	runner_net.lock().sync();
+
+	// check block, finalized on light client
+	let required_finalized_number = if FORCE_CHANGE { 0 } else { 10 };
+	while runner_net.lock().peer(1).client().info().unwrap().chain.finalized_number != required_finalized_number {
+		runner_net.lock().sync();
+	}
 }