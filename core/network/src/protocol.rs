--- conflicted
+++ resolved
@@ -188,11 +188,7 @@
 }
 
 /// A task, consisting of a user-provided closure, to be executed on the Protocol thread.
-<<<<<<< HEAD
-pub trait SpecTask<B: BlockT, S: NetworkSpecialization<B>>  {
-=======
 pub trait SpecTask<B: BlockT, S: NetworkSpecialization<B>> {
->>>>>>> b51f8f2a
 	fn call_box(self: Box<Self>, spec: &mut S, context: &mut Context<B>);
 }
 
@@ -203,11 +199,7 @@
 }
 
 /// A task, consisting of a user-provided closure, to be executed on the Protocol thread.
-<<<<<<< HEAD
-pub trait GossipTask<B: BlockT>  {
-=======
 pub trait GossipTask<B: BlockT> {
->>>>>>> b51f8f2a
 	fn call_box(self: Box<Self>, gossip: &mut ConsensusGossip<B>, context: &mut Context<B>);
 }
 
