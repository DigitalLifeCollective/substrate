--- conflicted
+++ resolved
@@ -58,12 +58,8 @@
 	spec_name: create_runtime_str!("node"),
 	impl_name: create_runtime_str!("substrate-node"),
 	authoring_version: 10,
-<<<<<<< HEAD
-	spec_version: 65,
-=======
 	spec_version: 66,
->>>>>>> cdd9b4f2
-	impl_version: 66,
+	impl_version: 67,
 	apis: RUNTIME_API_VERSIONS,
 };
 
